--- conflicted
+++ resolved
@@ -20,12 +20,9 @@
 default = ["rand", "opencl_version_1_1", "opencl_version_1_2"]
 
 [dependencies]
-<<<<<<< HEAD
 # cl-sys = "0.2.1"
 cl-sys = { version = "0.2.1", git = "https://github.com/cogciprocate/cl-sys" }
-=======
-cl-sys = "0.2.1"
->>>>>>> 4d6bdc52
+
 num = "0.1"
 libc = "0.2"
 enum_primitive = "0.1"
@@ -40,11 +37,6 @@
 [dev-dependencies]
 colorify = "0.2"
 
-<<<<<<< HEAD
 
 [build-dependencies]
 rustc_version = "0.1"
-=======
-[replace]
-"cl-sys:0.2.1" = { git = "https://github.com/cogciprocate/cl-sys" }
->>>>>>> 4d6bdc52
