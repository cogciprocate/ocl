//! A simple way to specify the sizes or offsets of up to three dimensions.
//! use std::convert::Into;
use std::convert::From;
use std::fmt::Debug;
use std::ops::Index;
// use std::mem;
use num::{Num, ToPrimitive};
use error::{Result as OclResult, Error as OclError};
use standard::{MemLen, WorkDims};
use util;

/// Specifies a size or offset in up to three dimensions.
///
/// Using `SpatialDims` to specify dimensions for your application may not be
/// appropriate. Custom types implementing the traits `MemLen` and `WorkDims`
/// should be created to express more complex relationships between data shape
/// and work size for kernels which do not have a 1:1 correspondence between
/// data set length and global work size.
///
/// [FIXME]: Describe the ways a `SpatialDims` can be created using various
/// `From` implementations.
///
/// [UNSTABLE]: This type and its methods may be renamed or otherwise changed
/// at any time. This is still a work in progress.
///
#[derive(Clone, Debug, Copy)]
pub enum SpatialDims {
    Unspecified,
    One(usize),
    Two(usize, usize),
    Three(usize, usize, usize),
}

impl SpatialDims {
    /// Returns a new `SpatialDims`.
    ///
    /// Dimensions must be specified in order from d0 -> d1 -> d2; i.e. `d1`
    /// cannot be `Some(x)` if `d0` is `None`.
    ///
    /// Explicitly setting all zeros as values is not recommended as it is
    /// invalid to OpenCL functions. Use `::Unspecified` to represent `NULL`
    /// instead.
    ///
    pub fn new(d0: Option<usize>, d1: Option<usize>, d2: Option<usize>) -> OclResult<SpatialDims> {
        let std_err_msg = "Dimensions must be defined from left to right. If you define the 2nd \
            dimension, you must also define the 1st, etc.";

        if d2.is_some() {
            if d1.is_some() && d0.is_some() {
                Ok(SpatialDims::Three(d0.unwrap(), d1.unwrap(), d2.unwrap()))
            } else {
                OclError::err(std_err_msg)
            }
        } else if d1.is_some() {
            if d0.is_some() {
                Ok(SpatialDims::Two(d1.unwrap(), d0.unwrap()))
            } else {
                OclError::err(std_err_msg)
            }
        } else if d0.is_some() {
            Ok(SpatialDims::One(d0.unwrap()))
        } else {
            Ok(SpatialDims::Unspecified)
        }
    }

    /// Returns the number of dimensions defined by this `SpatialDims`.
    pub fn dim_count(&self) -> u32 {
        match *self {
            SpatialDims::Unspecified => 0,
            SpatialDims::One(..) => 1,
            SpatialDims::Two(..) => 2,
            SpatialDims::Three(..) => 3,
        }
    }

    /// Returns a 3D size or an error if unspecified.
    pub fn to_lens(&self) -> OclResult<[usize; 3]> {
        match *self {
            SpatialDims::Unspecified => Err(OclError::UnspecifiedDimensions),
            SpatialDims::One(x) => Ok([x, 1, 1]),
            SpatialDims::Two(x, y) => Ok([x, y, 1]),
            SpatialDims::Three(x, y, z) => Ok([x, y, z]),
        }
    }

    /// Returns a 3D offset or an error if unspecified.
    pub fn to_offset(&self) -> OclResult<[usize; 3]> {
        match *self {
            SpatialDims::Unspecified => Err(OclError::UnspecifiedDimensions),
            SpatialDims::One(x) => Ok([x, 0, 0]),
            SpatialDims::Two(x, y) => Ok([x, y, 0]),
            SpatialDims::Three(x, y, z) => Ok([x, y, z]),
        }
    }

    /// Returns the product of all contained dimensional values (equivalent to
    /// a length, area, or volume) or zero if unspecified.
    ///
    /// Check `::is_unspecified` if it matters whether or not the zero length
    /// has been explicitly set however, explicitly setting all zeros as
    /// dimensions is not recommended as it is an invalid value to OpenCL
    /// functions. Use `::Unspecified` to represent `NULL` instead.
    ///
    pub fn to_len(&self) -> usize {
        match *self {
            SpatialDims::Unspecified => 0,
            SpatialDims::Three(d0, d1, d2) => d0 * d1 * d2,
            SpatialDims::Two(d0, d1) => d0 * d1,
            SpatialDims::One(d0) => d0,
        }
    }

    /// Takes the length and rounds it up to the nearest `incr` or an error.
    pub fn try_to_padded_len(&self, incr: usize) -> OclResult<usize> {
        Ok(util::padded_len(self.to_len(), incr))
    }

    /// Returns `true` if this `SpatialDims` is an `Unspecified` variant.
    pub fn is_unspecified(&self) -> bool {
<<<<<<< HEAD
        if let &SpatialDims::Unspecified = self {
            true
        } else {
            false
        }
=======
        if let SpatialDims::Unspecified = *self { true } else { false }
>>>>>>> 1524c98b
    }
}

impl MemLen for SpatialDims {
    fn to_len_padded(&self, incr: usize) -> usize {
        self.try_to_padded_len(incr).expect("ocl::SpatialDims::to_len_padded()")
    }

    fn to_len(&self) -> usize {
        self.to_len()
    }

    fn to_lens(&self) -> [usize; 3] {
        self.to_lens().expect("SpatialDims::<MemLen>::to_lens()")
    }
}

impl WorkDims for SpatialDims {
    fn dim_count(&self) -> u32 {
        self.dim_count()
    }

    fn to_work_size(&self) -> Option<[usize; 3]> {
        self.to_lens().ok()
    }

    fn to_work_offset(&self) -> Option<[usize; 3]> {
        self.to_offset().ok()
    }
}


impl Index<usize> for SpatialDims {
    type Output = usize;

<<<<<<< HEAD
    fn index<'a>(&'a self, index: usize) -> &usize {
        match self {
            &SpatialDims::Unspecified => {
                panic!("ocl::SpatialDims::index(): \
                Cannot index. No dimensions have been specified.")
            }
            &SpatialDims::One(ref x) => {
                assert!(index == 0,
                        "ocl::SpatialDims::index(): Index: [{}], out of range. \
                    Only one dimension avaliable.",
                        index);
                x
            }
            &SpatialDims::Two(ref x, ref y) => {
=======
    fn index(&self, index: usize) -> &usize {
        match *self {
            SpatialDims::Unspecified => panic!("ocl::SpatialDims::index(): \
                Cannot index. No dimensions have been specified."),
            SpatialDims::One(ref x) => {
                assert!(index == 0, "ocl::SpatialDims::index(): Index: [{}], out of range. \
                    Only one dimension avaliable.", index);
                x
            },
            SpatialDims::Two(ref x, ref y) => {
>>>>>>> 1524c98b
                match index {
                    0 => x,
                    1 => y,
                    _ => {
                        panic!("ocl::SpatialDims::index(): Index: [{}], out of range. \
                    Only two dimensions avaliable.",
                               index)
                    }
                }
<<<<<<< HEAD
            }
            &SpatialDims::Three(ref x, ref y, ref z) => {
=======
            },
            SpatialDims::Three(ref x, ref y, ref z) => {
>>>>>>> 1524c98b
                match index {
                    0 => x,
                    1 => y,
                    2 => z,
                    _ => {
                        panic!("ocl::SpatialDims::index(): Index: [{}], out of range. \
                    Only three dimensions avaliable.",
                               index)
                    }
                }
            }
        }
    }
}

impl<T: Num + ToPrimitive + Debug + Copy> From<(T,)> for SpatialDims {
    fn from(val: (T,)) -> SpatialDims {
        SpatialDims::One(to_usize(val.0))
    }
}

impl<'a, T: Num + ToPrimitive + Debug + Copy> From<&'a (T,)> for SpatialDims {
    fn from(val: &(T,)) -> SpatialDims {
        SpatialDims::One(to_usize(val.0))
    }
}

impl<T: Num + ToPrimitive + Debug + Copy> From<[T; 1]> for SpatialDims {
    fn from(val: [T; 1]) -> SpatialDims {
        SpatialDims::One(to_usize(val[0]))
    }
}

impl<'a, T: Num + ToPrimitive + Debug + Copy> From<&'a [T; 1]> for SpatialDims {
    fn from(val: &[T; 1]) -> SpatialDims {
        SpatialDims::One(to_usize(val[0]))
    }
}

impl<T: Num + ToPrimitive + Debug + Copy> From<(T, T)> for SpatialDims {
    fn from(pair: (T, T)) -> SpatialDims {
        SpatialDims::Two(to_usize(pair.0), to_usize(pair.1))
    }
}

impl<'a, T: Num + ToPrimitive + Debug + Copy> From<&'a (T, T)> for SpatialDims {
    fn from(pair: &(T, T)) -> SpatialDims {
        SpatialDims::Two(to_usize(pair.0), to_usize(pair.1))
    }
}

impl<T: Num + ToPrimitive + Debug + Copy> From<[T; 2]> for SpatialDims {
    fn from(pair: [T; 2]) -> SpatialDims {
        SpatialDims::Two(to_usize(pair[0]), to_usize(pair[1]))
    }
}

impl<'a, T: Num + ToPrimitive + Debug + Copy> From<&'a [T; 2]> for SpatialDims {
    fn from(pair: &[T; 2]) -> SpatialDims {
        SpatialDims::Two(to_usize(pair[0]), to_usize(pair[1]))
    }
}

impl<T: Num + ToPrimitive + Debug + Copy> From<(T, T, T)> for SpatialDims {
    fn from(set: (T, T, T)) -> SpatialDims {
        SpatialDims::Three(to_usize(set.0), to_usize(set.1), to_usize(set.2))
    }
}

impl<'a, T: Num + ToPrimitive + Debug + Copy> From<&'a (T, T, T)> for SpatialDims {
    fn from(set: &(T, T, T)) -> SpatialDims {
        SpatialDims::Three(to_usize(set.0), to_usize(set.1), to_usize(set.2))
    }
}

impl<T: Num + ToPrimitive + Debug + Copy> From<[T; 3]> for SpatialDims {
    fn from(set: [T; 3]) -> SpatialDims {
        SpatialDims::Three(to_usize(set[0]), to_usize(set[1]), to_usize(set[2]))
    }
}

impl<'a, T: Num + ToPrimitive + Debug + Copy> From<&'a [T; 3]> for SpatialDims {
    fn from(set: &[T; 3]) -> SpatialDims {
        SpatialDims::Three(to_usize(set[0]), to_usize(set[1]), to_usize(set[2]))
    }
}


#[inline]
pub fn to_usize<T: Num + ToPrimitive + Debug + Copy>(val: T) -> usize {
    val.to_usize().expect(&format!("Unable to convert the value '{:?}' into a 'SpatialDims'. \
        Dimensions must have positive values.",
                                   val))
}<|MERGE_RESOLUTION|>--- conflicted
+++ resolved
@@ -118,15 +118,7 @@
 
     /// Returns `true` if this `SpatialDims` is an `Unspecified` variant.
     pub fn is_unspecified(&self) -> bool {
-<<<<<<< HEAD
-        if let &SpatialDims::Unspecified = self {
-            true
-        } else {
-            false
-        }
-=======
         if let SpatialDims::Unspecified = *self { true } else { false }
->>>>>>> 1524c98b
     }
 }
 
@@ -162,22 +154,6 @@
 impl Index<usize> for SpatialDims {
     type Output = usize;
 
-<<<<<<< HEAD
-    fn index<'a>(&'a self, index: usize) -> &usize {
-        match self {
-            &SpatialDims::Unspecified => {
-                panic!("ocl::SpatialDims::index(): \
-                Cannot index. No dimensions have been specified.")
-            }
-            &SpatialDims::One(ref x) => {
-                assert!(index == 0,
-                        "ocl::SpatialDims::index(): Index: [{}], out of range. \
-                    Only one dimension avaliable.",
-                        index);
-                x
-            }
-            &SpatialDims::Two(ref x, ref y) => {
-=======
     fn index(&self, index: usize) -> &usize {
         match *self {
             SpatialDims::Unspecified => panic!("ocl::SpatialDims::index(): \
@@ -188,7 +164,6 @@
                 x
             },
             SpatialDims::Two(ref x, ref y) => {
->>>>>>> 1524c98b
                 match index {
                     0 => x,
                     1 => y,
@@ -198,13 +173,8 @@
                                index)
                     }
                 }
-<<<<<<< HEAD
-            }
-            &SpatialDims::Three(ref x, ref y, ref z) => {
-=======
             },
             SpatialDims::Three(ref x, ref y, ref z) => {
->>>>>>> 1524c98b
                 match index {
                     0 => x,
                     1 => y,
