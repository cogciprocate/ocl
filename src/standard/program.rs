//! An `OpenCL` program.
use std;
use std::ops::{Deref, DerefMut};
use std::ffi::CString;
use std::io::Read;
use std::fs::File;
use std::path::PathBuf;
use std::collections::HashSet;
use std::convert::Into;

use error::{Result as OclResult, Error as OclError};
use core::{self, Program as ProgramCore, Context as ContextCore, ProgramInfo, ProgramInfoResult, ProgramBuildInfo,
           ProgramBuildInfoResult};
use standard::{Context, Device, DeviceSpecifier};


/// A build option used by ProgramBuilder.
///
/// Strings intended for use either by the compiler as a command line switch
/// or for inclusion in the final build source code.
///
/// A few of the often used variants have constructors for convenience.
///
/// [FIXME] TODO: Explain how each variant is used.
///
/// [FIXME] TODO: Examples.
#[derive(Clone, Debug)]
pub enum BuildOpt {
    CmplrDefine {
        ident: String,
        val: String,
    },
    CmplrInclDir {
        path: String,
    },
    CmplrOther(String),
    IncludeDefine {
        ident: String,
        val: String,
    },
    IncludeRaw(String),
    IncludeRawEof(String),
}

impl BuildOpt {
    /// Returns a `BuildOpt::CmplrDefine`.
    pub fn cmplr_def<S: Into<String>>(ident: S, val: i32) -> BuildOpt {
        BuildOpt::CmplrDefine {
            ident: ident.into(),
            val: val.to_string(),
        }
    }

    /// Returns a `BuildOpt::IncludeDefine`.
    pub fn include_def<S: Into<String>>(ident: S, val: String) -> BuildOpt {
        BuildOpt::IncludeDefine {
            ident: ident.into(),
            val: val,
        }
    }
}


/// A builder for `Program`.
///
// [SOMEDAY TODO]: Keep track of line number range for each string and print
// out during build failure.
//
#[derive(Clone, Debug)]
pub struct ProgramBuilder {
    options: Vec<BuildOpt>,
    src_files: Vec<PathBuf>,
    device_spec: Option<DeviceSpecifier>,
}

impl ProgramBuilder {
    /// Returns a new, empty, build configuration object.
    pub fn new() -> ProgramBuilder {
        ProgramBuilder {
            options: Vec::with_capacity(64),
            src_files: Vec::with_capacity(16),
            device_spec: None,
        }
    }

    /// Returns a newly built Program.
    ///
    /// [TODO]: If the context is associated with more than one device,
    /// check that at least one of those devices has been specified. An empty
    /// device list will cause an `OpenCL` error in that case.
    ///
    /// [TODO]: Check for duplicate devices in the final device list.
    pub fn build(&self, context: &Context) -> OclResult<Program> {
        let device_list = match self.device_spec {
            Some(ref ds) => try!(ds.to_device_list(context.platform())),
            None => vec![],
        };

        if device_list.is_empty() {
            return OclError::err("ocl::ProgramBuilder::build: No devices found.");
        }

        Program::new(try!(self.get_src_strings().map_err(|e| e.to_string())),
                     try!(self.get_compiler_options().map_err(|e| e.to_string())),
                     context,
                     &device_list[..])
    }

    /// Adds a build option containing a compiler command line definition.
    /// Formatted as `-D {name}={val}`.
    ///
    /// ## Example
    ///
    /// `...cmplr_def("MAX_ITERS", 500)...`
    ///
    pub fn cmplr_def<S: Into<String>>(mut self, name: S, val: i32) -> ProgramBuilder {
        self.options.push(BuildOpt::cmplr_def(name, val));
        self
    }

    /// Adds a build option containing a raw compiler command line parameter.
    /// Formatted as `{}` (exact text).
    ///
    /// ## Example
    ///
    /// `...cmplr_opt("-g")...`
    ///
    pub fn cmplr_opt<S: Into<String>>(mut self, co: S) -> ProgramBuilder {
        self.options.push(BuildOpt::CmplrOther(co.into()));
        self
    }

    /// Pushes pre-created build option to the list of options.
    pub fn bo(mut self, bo: BuildOpt) -> ProgramBuilder {
        self.options.push(bo);
        self
    }

    /// Adds the contents of a file to the program.
    pub fn src_file<P: Into<PathBuf>>(mut self, file_path: P) -> ProgramBuilder {
        let file_path = file_path.into();
        assert!(file_path.is_file(),
                "ProgramBuilder::src_file(): Source file error: \
            '{}' does not exist.",
                file_path.display());
        self.src_files.push(file_path);
        self
    }

    /// Adds raw text to the program source.
    pub fn src<S: Into<String>>(mut self, src: S) -> ProgramBuilder {
        self.options.push(BuildOpt::IncludeRawEof(src.into()));
        self
    }

    /// Specify a list of devices to build this program on. The devices must
    /// also be associated with the context passed to `::build` later on.
    ///
    /// [FIXME]: Include `DeviceSpecifier` usage instructions.
    ///
    /// ## Panics
    ///
    /// Devices may not have already been specified.
    pub fn devices<D: Into<DeviceSpecifier>>(mut self, device_spec: D) -> ProgramBuilder {
        assert!(self.device_spec.is_none(),
                "ocl::ProgramBuilder::devices(): Devices already specified");
        self.device_spec = Some(device_spec.into());
        self
    }

    /// Returns the devices specified to be associated the program.
    pub fn get_device_spec(&self) -> &Option<DeviceSpecifier> {
        &self.device_spec
    }

    /// Returns a contatenated string of command line options to be passed to
    /// the compiler when building this program.
    pub fn get_compiler_options(&self) -> OclResult<CString> {
        let mut opts: Vec<String> = Vec::with_capacity(64);

        opts.push(" ".to_owned());

<<<<<<< HEAD
        for option in self.options.iter() {
            match option {
                &BuildOpt::CmplrDefine { ref ident, ref val } => opts.push(format!("-D{}={}", ident, val)),

                &BuildOpt::CmplrInclDir { ref path } => opts.push(format!("-I{}", path)),

                &BuildOpt::CmplrOther(ref s) => opts.push(s.clone()),
=======
        for option in &self.options {
            match *option {
                BuildOpt::CmplrDefine { ref ident, ref val } => {
                    opts.push(format!("-D{}={}", ident, val))
                },

                BuildOpt::CmplrInclDir { ref path } => {
                    opts.push(format!("-I{}", path))
                },

                BuildOpt::CmplrOther(ref s) => {
                    opts.push(s.clone())
                },
>>>>>>> 1524c98b

                _ => (),
            }
        }

        CString::new(opts.join(" ").into_bytes()).map_err(OclError::from)
    }

    /// Returns the final program source code as a list of strings.
    ///
    /// ### Order of Inclusion
    ///
    /// 1. Macro definitions and code strings specified by a
    ///    `BuildOpt::IncludeDefine` or `BuildOpt::IncludeRaw` via `::bo`
    /// 2. Contents of files specified via `::src_file`
    /// 3. Contents of strings specified via `::src` or a
    ///   `BuildOpt::IncludeRawEof` via `::bo`
    ///
    pub fn get_src_strings(&self) -> OclResult<Vec<CString>> {
        let mut src_strings: Vec<CString> = Vec::with_capacity(64);
        let mut src_file_history: HashSet<PathBuf> = HashSet::with_capacity(64);

        src_strings.extend_from_slice(&try!(self.get_includes()));

        for srcpath in &self.src_files {
            let mut src_bytes: Vec<u8> = Vec::with_capacity(100000);

            if src_file_history.contains(srcpath) {
                continue;
            }
            src_file_history.insert(srcpath.clone());

            let mut src_file_handle = try!(File::open(srcpath));

            try!(src_file_handle.read_to_end(&mut src_bytes));
            src_bytes.shrink_to_fit();
            src_strings.push(try!(CString::new(src_bytes)));
        }

        src_strings.extend_from_slice(&try!(self.get_includes_eof()));

        Ok(src_strings)
    }

    /// Parses `self.options` for options intended for inclusion at the beginning of
    /// the final program source and returns them as a list of strings.
    ///
    /// Generally used for #define directives, constants, etc. Normally called from
    /// `::get_src_strings()`.
    fn get_includes(&self) -> OclResult<Vec<CString>> {
        let mut strings = Vec::with_capacity(64);
        strings.push(try!(CString::new("\n".as_bytes())));

<<<<<<< HEAD
        for option in self.options.iter() {
            match option {
                &BuildOpt::IncludeDefine { ref ident, ref val } => {
                    strings.push(try!(CString::new(format!("#define {}  {}\n", ident, val).into_bytes())));
                }
                &BuildOpt::IncludeRaw(ref text) => {
=======
        for option in &self.options {
            match *option {
                BuildOpt::IncludeDefine { ref ident, ref val } => {
                    strings.push(try!(CString::new(format!("#define {}  {}\n", ident, val)
                        .into_bytes())));
                },
                BuildOpt::IncludeRaw(ref text) => {
>>>>>>> 1524c98b
                    strings.push(try!(CString::new(text.clone().into_bytes())));
                }
                _ => (),
            };

        }

        Ok(strings)
    }

    /// Parses `self.options` for options intended for inclusion at the end of
    /// the final program source and returns them as a list of strings.
    fn get_includes_eof(&self) -> OclResult<Vec<CString>> {
        let mut strings = Vec::with_capacity(64);
        strings.push(try!(CString::new("\n".as_bytes())));

<<<<<<< HEAD
        for option in self.options.iter() {
            match option {
                &BuildOpt::IncludeRawEof(ref text) => {
                    strings.push(try!(CString::new(text.clone().into_bytes())));
                }
                _ => (),
            };
=======
        for option in &self.options {
            if let BuildOpt::IncludeRawEof(ref text) = *option {
                strings.push(try!(CString::new(text.clone().into_bytes())));
            }
>>>>>>> 1524c98b
        }

        Ok(strings)
    }
}




/// A program from which kernels can be created from.
///
/// To use with multiple devices, create manually with `::from_parts()`.
///
/// ## Destruction
///
/// Handled automatically. Feel free to store, clone, and share among threads
/// as you please.
///
#[derive(Clone, Debug)]
pub struct Program {
    obj_core: ProgramCore,
    devices: Vec<Device>,
}

impl Program {
    /// Returns a new `ProgramBuilder`.
    pub fn builder() -> ProgramBuilder {
        ProgramBuilder::new()
    }

    /// Returns a new program built from pre-created build components and device
    /// list.
    ///
    /// Prefer `::builder` to create a new `Program`.
    ///
    pub fn new(src_strings: Vec<CString>,
               cmplr_opts: CString,
               context_obj_core: &ContextCore,
               device_ids: &[Device])
               -> OclResult<Program> {
        let obj_core = try!(core::create_build_program(context_obj_core, &src_strings, &cmplr_opts, device_ids)
            .map_err(|e| e.to_string()));

        Ok(Program {
            obj_core: obj_core,
            devices: Vec::from(device_ids),
        })
    }

    /// Returns a reference to the core pointer wrapper, usable by functions in
    /// the `core` module.
    pub fn core_as_ref(&self) -> &ProgramCore {
        &self.obj_core
    }

    /// Returns the list of devices associated with this program.
    pub fn devices(&self) -> &[Device] {
        &self.devices
    }

    /// Returns info about this program.
    pub fn info(&self, info_kind: ProgramInfo) -> ProgramInfoResult {
        // match core::get_program_info(&self.obj_core, info_kind) {
        //     Ok(res) => res,
        //     Err(err) => ProgramInfoResult::Error(Box::new(err)),
        // }
        core::get_program_info(&self.obj_core, info_kind)
    }

    /// Returns info about this program's build.
    ///
    /// TODO: Check that device is valid.
    pub fn build_info(&self, device: Device, info_kind: ProgramBuildInfo) -> ProgramBuildInfoResult {
        // match core::get_program_build_info(&self.obj_core, &device, info_kind) {
        //     Ok(res) => res,
        //     Err(err) => ProgramBuildInfoResult::Error(Box::new(err)),
        // }
        core::get_program_build_info(&self.obj_core, &device, info_kind)
    }

    fn fmt_info(&self, f: &mut std::fmt::Formatter) -> std::fmt::Result {
        f.debug_struct("Program")
            .field("ReferenceCount", &self.info(ProgramInfo::ReferenceCount))
            .field("Context", &self.info(ProgramInfo::Context))
            .field("NumDevices", &self.info(ProgramInfo::NumDevices))
            .field("Devices", &self.info(ProgramInfo::Devices))
            .field("Source", &self.info(ProgramInfo::Source))
            .field("BinarySizes", &self.info(ProgramInfo::BinarySizes))
            .field("Binaries", &self.info(ProgramInfo::Binaries))
            .field("NumKernels", &self.info(ProgramInfo::NumKernels))
            .field("KernelNames", &self.info(ProgramInfo::KernelNames))
            .finish()
    }
}


impl std::fmt::Display for Program {
    fn fmt(&self, f: &mut std::fmt::Formatter) -> std::fmt::Result {
        self.fmt_info(f)
    }
}

impl Deref for Program {
    type Target = ProgramCore;

    fn deref(&self) -> &ProgramCore {
        &self.obj_core
    }
}

impl DerefMut for Program {
    fn deref_mut(&mut self) -> &mut ProgramCore {
        &mut self.obj_core
    }
}<|MERGE_RESOLUTION|>--- conflicted
+++ resolved
@@ -180,15 +180,6 @@
 
         opts.push(" ".to_owned());
 
-<<<<<<< HEAD
-        for option in self.options.iter() {
-            match option {
-                &BuildOpt::CmplrDefine { ref ident, ref val } => opts.push(format!("-D{}={}", ident, val)),
-
-                &BuildOpt::CmplrInclDir { ref path } => opts.push(format!("-I{}", path)),
-
-                &BuildOpt::CmplrOther(ref s) => opts.push(s.clone()),
-=======
         for option in &self.options {
             match *option {
                 BuildOpt::CmplrDefine { ref ident, ref val } => {
@@ -202,7 +193,6 @@
                 BuildOpt::CmplrOther(ref s) => {
                     opts.push(s.clone())
                 },
->>>>>>> 1524c98b
 
                 _ => (),
             }
@@ -256,14 +246,6 @@
         let mut strings = Vec::with_capacity(64);
         strings.push(try!(CString::new("\n".as_bytes())));
 
-<<<<<<< HEAD
-        for option in self.options.iter() {
-            match option {
-                &BuildOpt::IncludeDefine { ref ident, ref val } => {
-                    strings.push(try!(CString::new(format!("#define {}  {}\n", ident, val).into_bytes())));
-                }
-                &BuildOpt::IncludeRaw(ref text) => {
-=======
         for option in &self.options {
             match *option {
                 BuildOpt::IncludeDefine { ref ident, ref val } => {
@@ -271,9 +253,8 @@
                         .into_bytes())));
                 },
                 BuildOpt::IncludeRaw(ref text) => {
->>>>>>> 1524c98b
                     strings.push(try!(CString::new(text.clone().into_bytes())));
-                }
+                },
                 _ => (),
             };
 
@@ -288,20 +269,10 @@
         let mut strings = Vec::with_capacity(64);
         strings.push(try!(CString::new("\n".as_bytes())));
 
-<<<<<<< HEAD
-        for option in self.options.iter() {
-            match option {
-                &BuildOpt::IncludeRawEof(ref text) => {
-                    strings.push(try!(CString::new(text.clone().into_bytes())));
-                }
-                _ => (),
-            };
-=======
         for option in &self.options {
             if let BuildOpt::IncludeRawEof(ref text) = *option {
                 strings.push(try!(CString::new(text.clone().into_bytes())));
             }
->>>>>>> 1524c98b
         }
 
         Ok(strings)
