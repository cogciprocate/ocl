--- conflicted
+++ resolved
@@ -19,11 +19,7 @@
     pub fn list() -> Vec<Platform> {
         let list_core = core::get_platform_ids().expect("Platform::list: Error retrieving platform list");
 
-<<<<<<< HEAD
-        list_core.into_iter().map(|pr| Platform::new(pr)).collect()
-=======
         list_core.into_iter().map(Platform::new).collect()
->>>>>>> 1524c98b
     }
 
     // /// Returns the first available platform on the host machine.
