--- conflicted
+++ resolved
@@ -535,7 +535,6 @@
                             None => self.mem_len,
                         };
                         try!(check_len(self.mem_len, len, offset));
-<<<<<<< HEAD
                         core::enqueue_fill_buffer(self.queue,
                                                   self.obj_core,
                                                   pattern,
@@ -548,13 +547,6 @@
                         return OclError::err("ocl::BufferCmd::enq(): Rectangular fill is not a \
                             valid operation. Please use the default shape, linear.");
                     }
-=======
-                        core::enqueue_fill_buffer(self.queue, self.obj_core, pattern,
-                            offset, len, self.ewait, self.enew)
-                    },
-                    BufferCmdDataShape::Rect { .. } => OclError::err("ocl::BufferCmd::enq(): \
-                        Rectangular fill is not a valid operation. Please use the default shape, linear.")
->>>>>>> 1524c98b
                 }
             }
             BufferCmdKind::GLAcquire => {
@@ -562,17 +554,11 @@
             }
             BufferCmdKind::GLRelease => {
                 core::enqueue_release_gl_buffer(self.queue, self.obj_core, self.ewait, self.enew)
-<<<<<<< HEAD
             }
             BufferCmdKind::Unspecified => {
                 return OclError::err("ocl::BufferCmd::enq(): No operation \
                 specified. Use '.read(...)', 'write(...)', etc. before calling '.enq()'.")
             }
-=======
-            },
-            BufferCmdKind::Unspecified => OclError::err("ocl::BufferCmd::enq(): No operation \
-                specified. Use '.read(...)', 'write(...)', etc. before calling '.enq()'."),
->>>>>>> 1524c98b
             _ => unimplemented!(),
         }
     }
