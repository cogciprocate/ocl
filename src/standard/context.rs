--- conflicted
+++ resolved
@@ -74,17 +74,9 @@
     ///
     /// Panics if either platform or properties has already been specified.
     ///
-<<<<<<< HEAD
-    pub fn platform<'a>(&'a mut self, platform: Platform) -> &'a mut ContextBuilder {
-        assert!(self.platform.is_none(),
-                "ocl::ContextBuilder::platform: Platform already specified");
-        assert!(self.properties.is_none(),
-                "ocl::ContextBuilder::platform: Properties already specified");
-=======
     pub fn platform(&mut self, platform: Platform) -> &mut ContextBuilder {
         assert!(self.platform.is_none(), "ocl::ContextBuilder::platform: Platform already specified");
         assert!(self.properties.is_none(), "ocl::ContextBuilder::platform: Properties already specified");
->>>>>>> 1524c98b
         self.platform = Some(platform);
         self
     }
@@ -95,17 +87,9 @@
     ///
     /// Panics if either properties or platform has already been specified.
     ///
-<<<<<<< HEAD
-    pub fn properties<'a>(&'a mut self, properties: ContextProperties) -> &'a mut ContextBuilder {
-        assert!(self.platform.is_none(),
-                "ocl::ContextBuilder::platform: Platform already specified");
-        assert!(self.properties.is_none(),
-                "ocl::ContextBuilder::platform: Properties already specified");
-=======
     pub fn properties(&mut self, properties: ContextProperties) -> &mut ContextBuilder {
         assert!(self.platform.is_none(), "ocl::ContextBuilder::platform: Platform already specified");
         assert!(self.properties.is_none(), "ocl::ContextBuilder::platform: Properties already specified");
->>>>>>> 1524c98b
         self.properties = Some(properties);
         self
     }
@@ -120,16 +104,10 @@
     ///
     /// Panics if any devices have already been specified.
     ///
-<<<<<<< HEAD
-    pub fn devices<'a, D: Into<DeviceSpecifier>>(&'a mut self, device_spec: D) -> &'a mut ContextBuilder {
-        assert!(self.device_spec.is_none(),
-                "ocl::ContextBuilder::devices: Devices already specified");
-=======
     pub fn devices<D: Into<DeviceSpecifier>>(&mut self, device_spec: D)
             -> &mut ContextBuilder
     {
         assert!(self.device_spec.is_none(), "ocl::ContextBuilder::devices: Devices already specified");
->>>>>>> 1524c98b
         self.device_spec = Some(device_spec.into());
         self
     }
