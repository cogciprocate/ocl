--- conflicted
+++ resolved
@@ -83,17 +83,6 @@
             None => Platform::default(),
         };
 
-<<<<<<< HEAD
-        Ok(match self {
-            &DeviceSpecifier::All => Device::list_all(&platform),
-            &DeviceSpecifier::First => try!(Device::list_select(&platform, None, &vec![0])),
-            &DeviceSpecifier::Single(ref device) => vec![device.clone()],
-            &DeviceSpecifier::List(ref devices) => {
-                // devices.iter().map(|d| d.clone()).collect()
-                devices.clone()
-            }
-            // &DeviceSpecifier::Index(idx) => {
-=======
         Ok(match *self {
             DeviceSpecifier::All => {
                 Device::list_all(&platform)
@@ -109,7 +98,6 @@
                 devices.clone()
             },
             // DeviceSpecifier::Index(idx) => {
->>>>>>> 1524c98b
             //     assert!(idx < device_list_all.len(), "ocl::Context::new: DeviceSpecifier::Index: \
             //         Device index out of range.");
             //     vec![device_list_all[idx].clone()]
@@ -122,26 +110,16 @@
                 //     } ).collect()
 
                 try!(Device::list_select(&platform, None, idx_list))
-<<<<<<< HEAD
-            }
-            &DeviceSpecifier::WrappingIndices(ref idx_list) => {
-=======
             },
             DeviceSpecifier::WrappingIndices(ref idx_list) => {
->>>>>>> 1524c98b
                 // idx_list.iter().map(|&idx| {
                 //         assert!(idx < device_list_all.len(), "ocl::Context::new: \
                 //             DeviceSpecifier::Indices: Device index out of range.");
                 //         device_list_all[idx].clone()
                 //     } ).collect()
                 Device::list_select_wrap(&platform, None, idx_list)
-<<<<<<< HEAD
-            }
-            &DeviceSpecifier::TypeFlags(flags) => {
-=======
             },
             DeviceSpecifier::TypeFlags(flags) => {
->>>>>>> 1524c98b
                 // Device::list_from_core(try!(
                 //     core::get_device_ids(platform_id_core.clone(), Some(flags))
                 // ))
@@ -278,16 +256,9 @@
     pub fn list(platform: &Platform, device_types: Option<DeviceType>) -> Vec<Device> {
         let list_core = core::get_device_ids(platform.as_core(), device_types, None)
             .expect("Device::list: Error retrieving device list");
-<<<<<<< HEAD
-        let list = list_core.into_iter().map(|pr| Device(pr)).collect();
-        if DEBUG_PRINT {
-            println!("Devices::list(): device_types: {:?} -> list: {:?}", device_types, list);
-        }
-=======
         let list = list_core.into_iter().map(Device).collect();
         if DEBUG_PRINT { println!("Devices::list(): device_types: {:?} -> list: {:?}",
             device_types, list); }
->>>>>>> 1524c98b
         list
     }
 
