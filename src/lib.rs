--- conflicted
+++ resolved
@@ -29,13 +29,8 @@
 
     #[cfg(target_os="windows")]
     unsafe {
-<<<<<<< HEAD
-        properties.set_gl_display(wgl::GetCurrentContext() as (*mut _));
-        properties.set_wgl_display(wgl::GetCurrentDC() as (*mut _));
-=======
         properties.set_gl_context(wgl::GetCurrentContext() as (*mut _));
         properties.set_wgl_hdc(wgl::GetCurrentDC() as (*mut _));
->>>>>>> 11058997
     }
     #[cfg(target_os="macos")]
     unsafe {
