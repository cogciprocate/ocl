// ocl::core::

//! Thin wrappers for the `OpenCL` FFI functions and types.
//!
//! Allows access to `OpenCL` FFI functions with a minimal layer of
//! abstraction, providing both safety and convenience. The [`ocl`] crate
//! contains higher level and easier to use interfaces to the functionality
//! contained within.
//!
//!
//! ## Even Lower Level: [`cl-sys`]
//!
//! If there's still something missing or for some reason you need direct FFI
//! access, use the functions in the [`cl-sys`] module. The pointers used by
//! [`cl-sys`] functions can be wrapped in [`ocl-core`] wrappers
//! (`ocl_core::PlatformId`, `ocl_core::Context`, etc.) and passed to
//! [`ocl-core`] module functions. Likewise the other way around (using, for
//! example: [`EventRaw::as_ptr`]).
//!
//!
//! ## Performance
//!
//! Performance between all three interface layers, [`cl-sys`], [`ocl-core`],
//! and the 'standard' ([`ocl`]) types, is identical or virtually identical
//! (if not, please file an issue).
//!
//!
//! ## Safety
//!
//! At the time of writing, some functions still *may* break Rust's usual
//! safety promises and have not been 100% comprehensively evaluated and
//! tested. Please file an [issue] if you discover something!
//!
//!
//! ## Length vs Size
//!
//! No, not that...
//!
//! Quantifiers passed to functions in the `OpenCL` API are generally
//! expressed in bytes. Units passed to functions in *this* library are
//! expected to be `bytes / sizeof(T)` (corresponding with units returned by
//! the ubiquitous `.len()` method). The suffix '_size' or '_bytes' is
//! generally used when a parameter deviates from this convention.
//!
//!
//! ## Version Control
//!
//! The version control system is in place to ensure that you don't call
//! functions that your hardware/driver does not support.
//!
//! Functions in this crate with the `[Version Controlled: OpenCL {...}+]` tag
//! in the description require an additional parameter, `device_version` or
//! `device_versions`: a parsed result (or slice of results) of
//! `DeviceInfo::Version`. This is a runtime check to ensure that the device
//! supports the function being called. Calling a function which a particular
//! device does not support will likely cause a segmentation fault and
//! possibly data corruption.
//!
//! Saving the `OpenclVersion` returned from `device_version()` for your
//! device(s) at the start of your program and passing it each time you call
//! a version controlled function is the fastest and safest method (see the
//! `ocl` library for an example). The cost of this check is little more than
//! a single `if` statement.
//!
//! Passing `None` for `device_version` will cause an automated version check
//! which has a small cost (calling info function, parsing the version number
//! etc.) but is a safe option if you are not sure what to do.
//!
//! Passing the result of a call to `OpenclVersion::max()` or passing a fake
//! version will bypass any safety checks and has all of the risks described
//! above. Only do this if you're absolutely sure you know what you're doing
//! and are not concerned about segfaults and data integrity.
//!

//!
//!
//! ## More Documentation
//!
//! As most of the functions here are minimally documented, please refer to
//! the official `OpenCL` documentation linked below. Although there isn't a
//! precise 1:1 parameter mapping between the `core` and original functions,
//! it's close enough (modulo the size/len difference discussed above) to help
//! sort out any questions you may have until a more thorough documentation
//! pass can be made. View the source code in [`src/types/functions.rs`] for
//! more mapping details.
//!
//! ['OpenCL' 1.2 SDK Reference: https://www.khronos.org/registry/cl/sdk/1.2/docs/man/xhtml/]
//!
//!
//!
//!
//!
//!
//! [`ocl`]: https://github.com/cogciprocate/ocl
//! [`ocl-core`]: https://github.com/cogciprocate/ocl-core
//! [`cl-sys`]: https://github.com/cogciprocate/cl-sys
//! [issue]: https://github.com/cogciprocate/ocl-core/issues
//! ['OpenCL' 1.2 SDK Reference: https://www.khronos.org/registry/cl/sdk/1.2/docs/man/xhtml/]: https://www.khronos.org/registry/cl/sdk/1.2/docs/man/xhtml/
//! [`src/types/functions.rs`]: /ocl-core/src/ocl-core/src/types/functions.rs.html


#[macro_use] extern crate bitflags;
#[macro_use] extern crate enum_primitive;
extern crate futures;
extern crate libc;
extern crate rand;
extern crate num;
pub extern crate cl_sys as ffi;

#[cfg(test)] mod tests;
mod functions;
// mod async;
pub mod types;
pub mod error;
pub mod util;

use std::fmt::{Display, Debug};
use std::ops::{Add, Sub, Mul, Div, Rem};
use num::{NumCast, FromPrimitive, ToPrimitive};
use rand::distributions::range::SampleRange;

<<<<<<< HEAD
pub use self::error::{Error, Result};

pub use self::types::abs::{ClWaitListPtr, ClNullEventPtr, ClEventRef, ClPlatformIdPtr,
    ClDeviceIdPtr, EventRefWrapper, PlatformId, DeviceId, Context, CommandQueue, Mem, Program,
    Kernel, NullEvent, Event, UserEvent, EventList, Sampler, ClVersions, AsMem, MemCmdRw,
    MemCmdAll, MappedMem};

pub use self::types::structs::{self, OpenclVersion, ContextProperties,
    ImageFormat, ImageDescriptor, BufferRegion, ContextPropertyValue};
=======
pub use self::functions::{get_platform_ids, get_platform_info,
    get_device_ids, get_device_info, create_sub_devices, retain_device,
    release_device, create_context, create_context_from_type, retain_context,
    release_context, get_context_info, create_command_queue, retain_command_queue,
    release_command_queue, get_command_queue_info, create_buffer,
    create_sub_buffer, create_image, retain_mem_object, release_mem_object,
    get_supported_image_formats, get_mem_object_info, get_image_info,
    set_mem_object_destructor_callback, create_sampler, retain_sampler,
    release_sampler, get_sampler_info, create_program_with_source,
    create_program_with_binary, create_program_with_built_in_kernels,
    retain_program, release_program, build_program, compile_program, link_program,
    create_build_program, get_program_info,
    get_program_build_info, create_kernel, create_kernels_in_program,
    retain_kernel, release_kernel, set_kernel_arg, get_kernel_info,
    get_kernel_arg_info, get_kernel_work_group_info, wait_for_events,
    get_event_info, create_user_event, retain_event, release_event,
    set_user_event_status, set_event_callback, get_event_profiling_info, flush,
    finish, enqueue_read_buffer, enqueue_read_buffer_rect, enqueue_write_buffer,
    enqueue_write_buffer_rect, enqueue_copy_buffer,
    create_from_gl_buffer, create_from_gl_renderbuffer, create_from_gl_texture,
    create_from_gl_texture_2d, create_from_gl_texture_3d, // deprecated
    enqueue_acquire_gl_buffer, enqueue_release_gl_buffer,
    enqueue_fill_buffer,
    enqueue_copy_buffer_rect, enqueue_read_image, enqueue_write_image,
    enqueue_fill_image, enqueue_copy_image, enqueue_copy_image_to_buffer,
    enqueue_copy_buffer_to_image, enqueue_map_buffer, enqueue_map_image,
    enqueue_unmap_mem_object, enqueue_migrate_mem_objects, enqueue_kernel,
    enqueue_task, enqueue_native_kernel, enqueue_marker_with_wait_list,
    enqueue_barrier_with_wait_list, get_extension_function_address_for_platform,
    wait_for_event, get_event_status, default_platform_idx,
    program_build_err, verify_context, default_platform, default_device_type,
    device_versions, event_is_complete};

#[cfg(feature = "opencl_version_2_1")]
pub use self::functions::{create_program_with_il};

pub use self::types::abs::{ClEventPtrNew, ClEventRef, ClPlatformIdPtr, ClDeviceIdPtr, EventRefWrapper,
    PlatformId, DeviceId, Context, CommandQueue, Mem, Program, Kernel, Event, EventList, Sampler,
    ClWaitList, ClVersions};

pub use self::types::structs::{MappedMem, OpenclVersion, ContextProperties, ImageFormat,
    ImageDescriptor, BufferRegion, ContextPropertyValue};
>>>>>>> 1d1146d0

pub use self::types::enums::{KernelArg, PlatformInfoResult, DeviceInfoResult,
    ContextInfoResult, CommandQueueInfoResult, MemInfoResult,
    ImageInfoResult, SamplerInfoResult, ProgramInfoResult, ProgramBuildInfoResult,
    KernelInfoResult, KernelArgInfoResult, KernelWorkGroupInfoResult,
    EventInfoResult, ProfilingInfoResult};

pub use self::types::vectors::{
    ClChar2, ClChar3, ClChar4, ClChar8, ClChar16,
    ClUchar2, ClUchar3, ClUchar4, ClUchar8, ClUchar16,
    ClShort2, ClShort3, ClShort4, ClShort8, ClShort16,
    ClUshort2, ClUshort3, ClUshort4, ClUshort8, ClUshort16,
    ClInt2, ClInt3, ClInt4, ClInt8, ClInt16,
    ClUint2, ClUint3, ClUint4, ClUint8, ClUint16,
    ClLong1, ClLong2, ClLong3, ClLong4, ClLong8, ClLong16,
    ClUlong1, ClUlong2, ClUlong3, ClUlong4, ClUlong8, ClUlong16,
    ClFloat2, ClFloat3, ClFloat4, ClFloat8, ClFloat16,
    ClDouble2, ClDouble3, ClDouble4, ClDouble8, ClDouble16,
};

// pub use self::async::mapped_mem::{FutureMappedMem};

pub use self::functions::{get_platform_ids, get_platform_info, get_device_ids,
    get_device_info, create_sub_devices, retain_device, release_device,
    create_context, create_context_from_type, retain_context, release_context,
    get_context_info, create_command_queue, retain_command_queue,
    release_command_queue, get_command_queue_info, create_buffer,
    create_sub_buffer, create_image, retain_mem_object, release_mem_object,
    get_supported_image_formats, get_mem_object_info, get_image_info,
    set_mem_object_destructor_callback, create_sampler, retain_sampler,
    release_sampler, get_sampler_info, create_program_with_source,
    create_program_with_binary, create_program_with_built_in_kernels,
    retain_program, release_program, build_program, compile_program,
    link_program, create_build_program, get_program_info,
    get_program_build_info, create_kernel, create_kernels_in_program,
    retain_kernel, release_kernel, set_kernel_arg, get_kernel_info,
    get_kernel_arg_info, get_kernel_work_group_info, wait_for_events,
    get_event_info, create_user_event, retain_event, release_event,
    set_user_event_status, set_event_callback, get_event_profiling_info,
    flush, finish, enqueue_read_buffer, enqueue_read_buffer_rect,
    enqueue_write_buffer, enqueue_write_buffer_rect, enqueue_copy_buffer,
    create_from_gl_buffer, create_from_gl_renderbuffer,
    create_from_gl_texture, create_from_gl_texture_2d,
    create_from_gl_texture_3d, enqueue_acquire_gl_buffer,
    enqueue_release_gl_buffer, enqueue_fill_buffer, enqueue_copy_buffer_rect,
    enqueue_read_image, enqueue_write_image, enqueue_fill_image,
    enqueue_copy_image, enqueue_copy_image_to_buffer,
    enqueue_copy_buffer_to_image, enqueue_map_buffer,
    enqueue_map_image, enqueue_unmap_mem_object,
    enqueue_migrate_mem_objects, enqueue_kernel, enqueue_task,
    enqueue_native_kernel, enqueue_marker_with_wait_list,
    enqueue_barrier_with_wait_list,
    get_extension_function_address_for_platform, wait_for_event,
    get_event_status, default_platform_idx, program_build_err, verify_context,
    default_platform, default_device_type, device_versions,
    event_is_complete, _dummy_event_callback, _complete_event};

//=============================================================================
//================================ CONSTANTS ==================================
//=============================================================================

// pub const DEFAULT_DEVICE_TYPE: ffi::cl_device_type = ffi::CL_DEVICE_TYPE_DEFAULT;
pub const DEVICES_MAX: u32 = 64;
// pub const DEFAULT_PLATFORM_IDX: usize = 0;
// pub const DEFAULT_DEVICE_IDX: usize = 0;

//=============================================================================
//================================= TYPEDEFS ==================================
//=============================================================================

pub type EventCallbackFn = extern "C" fn (ffi::cl_event, i32, *mut libc::c_void);
pub type CreateContextCallbackFn = extern "C" fn (*const libc::c_char, *const libc::c_void,
    libc::size_t, *mut libc::c_void);
pub type BuildProgramCallbackFn = extern "C" fn (*mut libc::c_void, *mut libc::c_void);
pub type UserDataPtr = *mut libc::c_void;

//=============================================================================
//================================== TRAITS ===================================
//=============================================================================

/// A type usable within `OpenCL` kernels.
///
/// Includes all of the signed, unsigned, and floating point 8 bit - 64 bit
/// scalar primitives (ex.: cl_char, cl_uint, cl_double) (exception: cl_half)
/// and their vector counterparts (ex.: cl_int4, cl_float3, cl_short16);
///
pub unsafe trait OclPrm: PartialEq + Copy + Clone + Default + Debug {}

unsafe impl<S> OclPrm for S where S: OclScl {}


/// A scalar type usable within `OpenCL` kernels.
///
/// Meant as a grab bag of potentially useful traits for dealing with various
/// scalar primitives. Primarily (solely?) used by testing and formatting
/// functions.
///
/// To describe the contents of buffers, etc., prefer using the more general
/// `OclPrm` trait unless scalar operations are required.
///
pub unsafe trait OclScl: Copy + Clone + PartialOrd + NumCast + Default + /*Zero + One +*/ Add + Sub +
    Mul + Div + Rem + Display + Debug + FromPrimitive + ToPrimitive + SampleRange {}

unsafe impl<T> OclScl for T where T: Copy + Clone + PartialOrd + NumCast + Default + /*Zero + One +*/
    Add + Sub + Mul + Div + Rem + Display + Debug + FromPrimitive + ToPrimitive + SampleRange {}


/// A vector type usable within `OpenCL` kernels.
pub unsafe trait OclVec {}

// unsafe impl<P> OclVec for [P] where P: OclPrm {}


// impl<'a, T> OclPrm for &'a T where T: Copy + Clone + PartialOrd + NumCast +
//     Default + Zero + One + Add + Sub + Mul + Div + Rem + Display + Debug +
//     FromPrimitive + ToPrimitive + SampleRange {}


// pub unsafe trait EventPtr: Debug {
//     unsafe fn as_ptr(&self) -> cl_event {
//         *(self as *const Self as *const _ as *const cl_event)
//     }
// }

// /// Types which are physically arrays of cl_events.
// pub unsafe trait EventListPtr: Debug {
//     unsafe fn as_ptr(&self) -> *const cl_event {
//         self as *const Self as *const _ as *const cl_event
//     }
// }

//=============================================================================
//================================ BITFIELDS ==================================
//=============================================================================

bitflags! {
    /// cl_device_type - bitfield
    ///
    /// * `CL_DEVICE_TYPE_DEFAULT`: The default `OpenCL` device in the system.
    /// * `CL_DEVICE_TYPE_CPU`: An `OpenCL` device that is the host processor.
    ///   The host processor runs the `OpenCL` implementations and is a single
    ///   or multi-core CPU.
    /// * `CL_DEVICE_TYPE_GPU`: An `OpenCL` device that is a GPU. By this we
    ///   mean that the device can also be used to accelerate a 3D API such as
    ///   OpenGL or DirectX.
    /// * `CL_DEVICE_TYPE_ACCELERATOR`: Dedicated `OpenCL` accelerators (for
    ///   example the IBM CELL Blade). These devices communicate with the host
    ///   processor using a peripheral interconnect such as PCIe.
    /// * `CL_DEVICE_TYPE_ALL`: A union of all flags.
    ///
    pub flags DeviceType: u64 {
        const DEVICE_TYPE_DEFAULT = 1 << 0,
        const DEVICE_TYPE_CPU = 1 << 1,
        const DEVICE_TYPE_GPU = 1 << 2,
        const DEVICE_TYPE_ACCELERATOR = 1 << 3,
        const DEVICE_TYPE_CUSTOM = 1 << 4,
        const DEVICE_TYPE_ALL = 0xFFFFFFFF,
    }
}

impl DeviceType {
    #[inline] pub fn system_default() -> DeviceType { DEVICE_TYPE_DEFAULT }
    #[inline] pub fn cpu() -> DeviceType { DEVICE_TYPE_CPU }
    #[inline] pub fn gpu() -> DeviceType { DEVICE_TYPE_GPU }
    #[inline] pub fn accelerator() -> DeviceType { DEVICE_TYPE_ACCELERATOR }
    #[inline] pub fn custom() -> DeviceType { DEVICE_TYPE_CUSTOM }
    // #[inline] pub fn all() -> DeviceType { DEVICE_TYPE_ALL }
}

impl Default for DeviceType {
    #[inline] fn default() -> DeviceType { DEVICE_TYPE_ALL }
}


bitflags! {
    /// cl_device_fp_config - bitfield
    pub flags DeviceFpConfig: u64 {
        const FP_DENORM = 1 << 0,
        const FP_INF_NAN = 1 << 1,
        const FP_ROUND_TO_NEAREST = 1 << 2,
        const FP_ROUND_TO_ZERO = 1 << 3,
        const FP_ROUND_TO_INF = 1 << 4,
        const FP_FMA = 1 << 5,
        const FP_SOFT_FLOAT = 1 << 6,
        const FP_CORRECTLY_ROUNDED_DIVIDE_SQRT = 1 << 7,
    }
}


bitflags! {
    /// cl_device_exec_capabilities - bitfield
    pub flags DeviceExecCapabilities: u64 {
        const EXEC_KERNEL = 1 << 0,
        const EXEC_NATIVE_KERNEL = 1 << 1,
    }
}


bitflags! {
    /// cl_command_queue_properties - bitfield
    pub flags CommandQueueProperties: u64 {
        const QUEUE_OUT_OF_ORDER_EXEC_MODE_ENABLE = 1 << 0,
        const QUEUE_PROFILING_ENABLE = 1 << 1,
        const QUEUE_ON_DEVICE = 1 << 2,
        const QUEUE_ON_DEVICE_DEFAULT = 1 << 3,
    }
}

impl CommandQueueProperties {
    #[inline] pub fn out_of_order() -> CommandQueueProperties { QUEUE_OUT_OF_ORDER_EXEC_MODE_ENABLE }
    #[inline] pub fn profiling() -> CommandQueueProperties { QUEUE_PROFILING_ENABLE }
}

impl Default for CommandQueueProperties {
    #[inline] fn default() -> CommandQueueProperties { CommandQueueProperties::empty() }
}


bitflags! {
    /// cl_device_affinity_domain
    pub flags DeviceAffinityDomain: u64 {
        const DEVICE_AFFINITY_DOMAIN_NUMA = 1 << 0,
        const DEVICE_AFFINITY_DOMAIN_L4_CACHE = 1 << 1,
        const DEVICE_AFFINITY_DOMAIN_L3_CACHE = 1 << 2,
        const DEVICE_AFFINITY_DOMAIN_L2_CACHE = 1 << 3,
        const DEVICE_AFFINITY_DOMAIN_L1_CACHE = 1 << 4,
        const DEVICE_AFFINITY_DOMAIN_NEXT_PARTITIONABLE = 1 << 5,
    }
}


bitflags! {
    /// cl_mem_flags - bitfield
    pub flags MemFlags: u64 {
        const MEM_READ_WRITE = 1 << 0,
        const MEM_WRITE_ONLY = 1 << 1,
        const MEM_READ_ONLY = 1 << 2,
        const MEM_USE_HOST_PTR = 1 << 3,
        const MEM_ALLOC_HOST_PTR = 1 << 4,
        const MEM_COPY_HOST_PTR = 1 << 5,
        // RESERVED            1<< 6,
        const MEM_HOST_WRITE_ONLY = 1 << 7,
        const MEM_HOST_READ_ONLY = 1 << 8,
        const MEM_HOST_NO_ACCESS = 1 << 9,
    }
}

impl MemFlags {
    #[inline] pub fn read_write() -> MemFlags { MEM_READ_WRITE }
    #[inline] pub fn write_only() -> MemFlags { MEM_WRITE_ONLY }
    #[inline] pub fn read_only() -> MemFlags { MEM_READ_ONLY }
    #[inline] pub fn use_host_ptr() -> MemFlags { MEM_USE_HOST_PTR }
    #[inline] pub fn alloc_host_ptr() -> MemFlags { MEM_ALLOC_HOST_PTR }
    #[inline] pub fn copy_host_ptr() -> MemFlags { MEM_COPY_HOST_PTR }
    #[inline] pub fn host_write_only() -> MemFlags { MEM_HOST_WRITE_ONLY }
    #[inline] pub fn host_read_only() -> MemFlags { MEM_HOST_READ_ONLY }
    #[inline] pub fn host_no_access() -> MemFlags { MEM_HOST_NO_ACCESS }
}

impl Default for MemFlags {
    #[inline] fn default() -> MemFlags { MEM_READ_WRITE }
}


bitflags! {
    /// cl_mem_migration_flags - bitfield
    pub flags MemMigrationFlags: u64 {
        const MIGRATE_MEM_OBJECT_HOST = 1 << 0,
        const MIGRATE_MEM_OBJECT_CONTENT_UNDEFINED = 1 << 1,
    }
}


bitflags! {
    /// cl_map_flags - bitfield
    pub flags MapFlags: u64 {
        const MAP_READ = 1 << 0,
        const MAP_WRITE = 1 << 1,
        const MAP_WRITE_INVALIDATE_REGION = 1 << 2,
    }
}

impl MapFlags {
    #[inline] pub fn read() -> MapFlags { MAP_READ }
    #[inline] pub fn write() -> MapFlags { MAP_WRITE }
    #[inline] pub fn write_invalidate_region() -> MapFlags { MAP_WRITE_INVALIDATE_REGION }
}

impl Default for MapFlags {
    #[inline] fn default() -> MapFlags { MapFlags::empty() }
}


bitflags! {
    /// cl_program_binary_type
    pub flags ProgramBinaryType: u32 {
        const PROGRAM_BINARY_TYPE_NONE = 0x0,
        const PROGRAM_BINARY_TYPE_COMPILED_OBJECT = 0x1,
        const PROGRAM_BINARY_TYPE_LIBRARY = 0x2,
        const PROGRAM_BINARY_TYPE_EXECUTABLE = 0x4,
    }
}


bitflags! {
    /// cl_kernel_arg_type_qualifer
    pub flags KernelArgTypeQualifier: u64 {
        const KERNEL_ARG_TYPE_NONE = 0,
        const KERNEL_ARG_TYPE_CONST = 1 << 0,
        const KERNEL_ARG_TYPE_RESTRICT = 1 << 1,
        const KERNEL_ARG_TYPE_VOLATILE = 1 << 2,
    }
}

//=============================================================================
//=============================== ENUMERATORS =================================
//=============================================================================


// #[derive(PartialEq, Debug, FromPrimitive)]
enum_from_primitive! {
    /// The status of an OpenCL API call. Used for returning success/error codes.
    #[repr(C)]
    #[derive(Debug, PartialEq, Clone)]
    pub enum Status {
        CL_SUCCESS                                      = 0,
        CL_DEVICE_NOT_FOUND                             = -1,
        CL_DEVICE_NOT_AVAILABLE                         = -2,
        CL_COMPILER_NOT_AVAILABLE                       = -3,
        CL_MEM_OBJECT_ALLOCATION_FAILURE                = -4,
        CL_OUT_OF_RESOURCES                             = -5,
        CL_OUT_OF_HOST_MEMORY                           = -6,
        CL_PROFILING_INFO_NOT_AVAILABLE                 = -7,
        CL_MEM_COPY_OVERLAP                             = -8,
        CL_IMAGE_FORMAT_MISMATCH                        = -9,
        CL_IMAGE_FORMAT_NOT_SUPPORTED                   = -10,
        CL_BUILD_PROGRAM_FAILURE                        = -11,
        CL_MAP_FAILURE                                  = -12,
        CL_MISALIGNED_SUB_BUFFER_OFFSET                 = -13,
        CL_EXEC_STATUS_ERROR_FOR_EVENTS_IN_WAIT_LIST    = -14,
        CL_COMPILE_PROGRAM_FAILURE                      = -15,
        CL_LINKER_NOT_AVAILABLE                         = -16,
        CL_LINK_PROGRAM_FAILURE                         = -17,
        CL_DEVICE_PARTITION_FAILED                      = -18,
        CL_KERNEL_ARG_INFO_NOT_AVAILABLE                = -19,
        CL_INVALID_VALUE                                = -30,
        CL_INVALID_DEVICE_TYPE                          = -31,
        CL_INVALID_PLATFORM                             = -32,
        CL_INVALID_DEVICE                               = -33,
        CL_INVALID_CONTEXT                              = -34,
        CL_INVALID_QUEUE_PROPERTIES                     = -35,
        CL_INVALID_COMMAND_QUEUE                        = -36,
        CL_INVALID_HOST_PTR                             = -37,
        CL_INVALID_MEM_OBJECT                           = -38,
        CL_INVALID_IMAGE_FORMAT_DESCRIPTOR              = -39,
        CL_INVALID_IMAGE_SIZE                           = -40,
        CL_INVALID_SAMPLER                              = -41,
        CL_INVALID_BINARY                               = -42,
        CL_INVALID_BUILD_OPTIONS                        = -43,
        CL_INVALID_PROGRAM                              = -44,
        CL_INVALID_PROGRAM_EXECUTABLE                   = -45,
        CL_INVALID_KERNEL_NAME                          = -46,
        CL_INVALID_KERNEL_DEFINITION                    = -47,
        CL_INVALID_KERNEL                               = -48,
        CL_INVALID_ARG_INDEX                            = -49,
        CL_INVALID_ARG_VALUE                            = -50,
        CL_INVALID_ARG_SIZE                             = -51,
        CL_INVALID_KERNEL_ARGS                          = -52,
        CL_INVALID_WORK_DIMENSION                       = -53,
        CL_INVALID_WORK_GROUP_SIZE                      = -54,
        CL_INVALID_WORK_ITEM_SIZE                       = -55,
        CL_INVALID_GLOBAL_OFFSET                        = -56,
        CL_INVALID_EVENT_WAIT_LIST                      = -57,
        CL_INVALID_EVENT                                = -58,
        CL_INVALID_OPERATION                            = -59,
        CL_INVALID_GL_OBJECT                            = -60,
        CL_INVALID_BUFFER_SIZE                          = -61,
        CL_INVALID_MIP_LEVEL                            = -62,
        CL_INVALID_GLOBAL_WORK_SIZE                     = -63,
        CL_INVALID_PROPERTY                             = -64,
        CL_INVALID_IMAGE_DESCRIPTOR                     = -65,
        CL_INVALID_COMPILER_OPTIONS                     = -66,
        CL_INVALID_LINKER_OPTIONS                       = -67,
        CL_INVALID_DEVICE_PARTITION_COUNT               = -68,
        CL_INVALID_PIPE_SIZE                            = -69,
        CL_INVALID_DEVICE_QUEUE                         = -70,
        CL_PLATFORM_NOT_FOUND_KHR                       = -1001,
    }
}

impl std::fmt::Display for Status {
    fn fmt(&self, fmtr: &mut std::fmt::Formatter) -> std::fmt::Result {
        write!(fmtr, "{:?}", self)
    }
}


enum_from_primitive! {
    /// specify the texture target type
    #[repr(C)]
    #[derive(Clone, Copy, Debug, PartialEq)]
    pub enum GlTextureTarget {
        GlTexture1d = ffi::GL_TEXTURE_1D as isize,
        GlTexture1dArray = ffi::GL_TEXTURE_1D_ARRAY as isize,
        GlTextureBuffer = ffi::GL_TEXTURE_BUFFER as isize,
        GlTexture2d = ffi::GL_TEXTURE_2D as isize,
        GlTexture2dArray = ffi::GL_TEXTURE_2D_ARRAY as isize,
        GlTexture3d = ffi::GL_TEXTURE_3D as isize,
        GlTextureCubeMapPositiveX = ffi::GL_TEXTURE_CUBE_MAP_POSITIVE_X as isize,
        GlTextureCubeMapPositiveY = ffi::GL_TEXTURE_CUBE_MAP_POSITIVE_Y as isize,
        GlTextureCubeMapPositiveZ = ffi::GL_TEXTURE_CUBE_MAP_POSITIVE_Z as isize,
        GlTextureCubeMapNegativeX = ffi::GL_TEXTURE_CUBE_MAP_NEGATIVE_X as isize,
        GlTextureCubeMapNegativeY = ffi::GL_TEXTURE_CUBE_MAP_NEGATIVE_Y as isize,
        GlTextureCubeMapNegativeZ = ffi::GL_TEXTURE_CUBE_MAP_NEGATIVE_Z as isize,
        GlTextureRectangle = ffi::GL_TEXTURE_RECTANGLE as isize,
    }
}

enum_from_primitive! {
    // cl_gl_object_type = 0x2000 - 0x200F enum values are currently taken
    #[repr(C)]
    #[derive(Debug, PartialEq, Clone)]
    pub enum ClGlObjectType {
        ClGlObjectBuffer = ffi::CL_GL_OBJECT_BUFFER as isize,
        ClGlObjectTexture2D = ffi::CL_GL_OBJECT_TEXTURE2D as isize,
        ClGlObjectTexture3D = ffi::CL_GL_OBJECT_TEXTURE3D as isize,
        ClGlObjectRenderbuffer = ffi::CL_GL_OBJECT_RENDERBUFFER as isize,
        ClGlObjectTexture2DArray = ffi::CL_GL_OBJECT_TEXTURE2D_ARRAY as isize,
        ClGlObjectTexture1D = ffi::CL_GL_OBJECT_TEXTURE1D as isize,
        ClGlObjectTexture1DArray = ffi::CL_GL_OBJECT_TEXTURE1D_ARRAY as isize,
        ClGlObjectTextureBuffer = ffi::CL_GL_OBJECT_TEXTURE_BUFFER as isize,
    }
}

enum_from_primitive! {
    /// Specifies the number of channels and the channel layout i.e. the memory layout in which channels are stored in the image. Valid values are described in the table below. (from SDK)
    #[repr(C)]
    #[derive(Clone, Copy, Debug, PartialEq)]
    pub enum ImageChannelOrder {
        R = ffi::CL_R as isize,
        A = ffi::CL_A as isize,
        Rg = ffi::CL_RG as isize,
        Ra = ffi::CL_RA as isize,
        // This format can only be used if channel data type = CL_UNORM_SHORT_565, CL_UNORM_SHORT_555 or CL_UNORM_INT101010:
        Rgb = ffi::CL_RGB as isize,
        Rgba = ffi::CL_RGBA as isize,
        // This format can only be used if channel data type = CL_UNORM_INT8, CL_SNORM_INT8, CL_SIGNED_INT8 or CL_UNSIGNED_INT8:
        Bgra = ffi::CL_BGRA as isize,
        // This format can only be used if channel data type = CL_UNORM_INT8, CL_SNORM_INT8, CL_SIGNED_INT8 or CL_UNSIGNED_INT8:
        Argb = ffi::CL_ARGB as isize,
        // This format can only be used if channel data type = CL_UNORM_INT8, CL_UNORM_INT16, CL_SNORM_INT8, CL_SNORM_INT16, CL_HALF_FLOAT, or CL_FLOAT:
        Intensity = ffi::CL_INTENSITY as isize,
        // This format can only be used if channel data type = CL_UNORM_INT8, CL_UNORM_INT16, CL_SNORM_INT8, CL_SNORM_INT16, CL_HALF_FLOAT, or CL_FLOAT:
        Luminance = ffi::CL_LUMINANCE as isize,
        Rx = ffi::CL_Rx as isize,
        Rgx = ffi::CL_RGx as isize,
        // This format can only be used if channel data type = CL_UNORM_SHORT_565, CL_UNORM_SHORT_555 or CL_UNORM_INT101010:
        Rgbx = ffi::CL_RGBx as isize,
        Depth = ffi::CL_DEPTH as isize,
        DepthStencil = ffi::CL_DEPTH_STENCIL as isize,
    }
}

enum_from_primitive! {
    /// Describes the size of the channel data type. The number of bits per element determined by the image_channel_data_type and image_channel_order must be a power of two. The list of supported values is described in the table below. (from SDK)
    #[repr(C)]
    #[derive(Clone, Copy, Debug, PartialEq)]
    pub enum ImageChannelDataType {
        // Each channel component is a normalized signed 8-bit integer value:
        SnormInt8 = ffi::CL_SNORM_INT8 as isize,
        // Each channel component is a normalized signed 16-bit integer value:
        SnormInt16 = ffi::CL_SNORM_INT16 as isize,
        // Each channel component is a normalized unsigned 8-bit integer value:
        UnormInt8 = ffi::CL_UNORM_INT8 as isize,
        // Each channel component is a normalized unsigned 16-bit integer value:
        UnormInt16 = ffi::CL_UNORM_INT16 as isize,
        // Represents a normalized 5-6-5 3-channel RGB image. The channel order must be CL_RGB or CL_RGBx:
        UnormShort565 = ffi::CL_UNORM_SHORT_565 as isize,
        // Represents a normalized x-5-5-5 4-channel xRGB image. The channel order must be CL_RGB or CL_RGBx:
        UnormShort555 = ffi::CL_UNORM_SHORT_555 as isize,
        // Represents a normalized x-10-10-10 4-channel xRGB image. The channel order must be CL_RGB or CL_RGBx:
        UnormInt101010 = ffi::CL_UNORM_INT_101010 as isize,
        // Each channel component is an unnormalized signed 8-bit integer value:
        SignedInt8 = ffi::CL_SIGNED_INT8 as isize,
        // Each channel component is an unnormalized signed 16-bit integer value:
        SignedInt16 = ffi::CL_SIGNED_INT16 as isize,
        // Each channel component is an unnormalized signed 32-bit integer value:
        SignedInt32 = ffi::CL_SIGNED_INT32 as isize,
        // Each channel component is an unnormalized unsigned 8-bit integer value:
        UnsignedInt8 = ffi::CL_UNSIGNED_INT8 as isize,
        // Each channel component is an unnormalized unsigned 16-bit integer value:
        UnsignedInt16 = ffi::CL_UNSIGNED_INT16 as isize,
        // Each channel component is an unnormalized unsigned 32-bit integer value:
        UnsignedInt32 = ffi::CL_UNSIGNED_INT32 as isize,
        // Each channel component is a 16-bit half-float value:
        HalfFloat = ffi::CL_HALF_FLOAT as isize,
        // Each channel component is a single precision floating-point value:
        Float = ffi::CL_FLOAT as isize,
        // Each channel component is a normalized unsigned 24-bit integer value:
        UnormInt24 = ffi::CL_UNORM_INT24 as isize,
    }
}


enum_from_primitive! {
    /// cl_bool
    #[repr(C)]
    #[derive(Clone, Copy, Debug, PartialEq)]
    pub enum Cbool {
        False = ffi::CL_FALSE as isize,
        True = ffi::CL_TRUE as isize,
    }
}


enum_from_primitive! {
    /// cl_bool: Polling
    #[repr(C)]
    #[derive(Clone, Copy, Debug, PartialEq)]
    pub enum Polling {
        Blocking = ffi::CL_BLOCKING as isize,
        NonBlocking = ffi::CL_NON_BLOCKING as isize,
    }
}


enum_from_primitive! {
    /// cl_platform_info
    #[repr(C)]
    #[derive(Clone, Copy, Debug, PartialEq)]
    pub enum PlatformInfo {
        Profile = ffi::CL_PLATFORM_PROFILE as isize,
        Version = ffi::CL_PLATFORM_VERSION as isize,
        Name = ffi::CL_PLATFORM_NAME as isize,
        Vendor = ffi::CL_PLATFORM_VENDOR as isize,
        Extensions = ffi::CL_PLATFORM_EXTENSIONS as isize,
    }
}


enum_from_primitive! {
    /// cl_device_info
    #[repr(C)]
    #[derive(Clone, Copy, Debug, PartialEq)]
    pub enum DeviceInfo {
        Type = ffi::CL_DEVICE_TYPE as isize,
        VendorId = ffi::CL_DEVICE_VENDOR_ID as isize,
        MaxComputeUnits = ffi::CL_DEVICE_MAX_COMPUTE_UNITS as isize,
        MaxWorkItemDimensions = ffi::CL_DEVICE_MAX_WORK_ITEM_DIMENSIONS as isize,
        MaxWorkGroupSize = ffi::CL_DEVICE_MAX_WORK_GROUP_SIZE as isize,
        MaxWorkItemSizes = ffi::CL_DEVICE_MAX_WORK_ITEM_SIZES as isize,
        PreferredVectorWidthChar = ffi::CL_DEVICE_PREFERRED_VECTOR_WIDTH_CHAR as isize,
        PreferredVectorWidthShort = ffi::CL_DEVICE_PREFERRED_VECTOR_WIDTH_SHORT as isize,
        PreferredVectorWidthInt = ffi::CL_DEVICE_PREFERRED_VECTOR_WIDTH_INT as isize,
        PreferredVectorWidthLong = ffi::CL_DEVICE_PREFERRED_VECTOR_WIDTH_LONG as isize,
        PreferredVectorWidthFloat = ffi::CL_DEVICE_PREFERRED_VECTOR_WIDTH_FLOAT as isize,
        PreferredVectorWidthDouble = ffi::CL_DEVICE_PREFERRED_VECTOR_WIDTH_DOUBLE as isize,
        MaxClockFrequency = ffi::CL_DEVICE_MAX_CLOCK_FREQUENCY as isize,
        AddressBits = ffi::CL_DEVICE_ADDRESS_BITS as isize,
        MaxReadImageArgs = ffi::CL_DEVICE_MAX_READ_IMAGE_ARGS as isize,
        MaxWriteImageArgs = ffi::CL_DEVICE_MAX_WRITE_IMAGE_ARGS as isize,
        MaxMemAllocSize = ffi::CL_DEVICE_MAX_MEM_ALLOC_SIZE as isize,
        Image2dMaxWidth = ffi::CL_DEVICE_IMAGE2D_MAX_WIDTH as isize,
        Image2dMaxHeight = ffi::CL_DEVICE_IMAGE2D_MAX_HEIGHT as isize,
        Image3dMaxWidth = ffi::CL_DEVICE_IMAGE3D_MAX_WIDTH as isize,
        Image3dMaxHeight = ffi::CL_DEVICE_IMAGE3D_MAX_HEIGHT as isize,
        Image3dMaxDepth = ffi::CL_DEVICE_IMAGE3D_MAX_DEPTH as isize,
        ImageSupport = ffi::CL_DEVICE_IMAGE_SUPPORT as isize,
        MaxParameterSize = ffi::CL_DEVICE_MAX_PARAMETER_SIZE as isize,
        MaxSamplers = ffi::CL_DEVICE_MAX_SAMPLERS as isize,
        MemBaseAddrAlign = ffi::CL_DEVICE_MEM_BASE_ADDR_ALIGN as isize,
        MinDataTypeAlignSize = ffi::CL_DEVICE_MIN_DATA_TYPE_ALIGN_SIZE as isize,
        SingleFpConfig = ffi::CL_DEVICE_SINGLE_FP_CONFIG as isize,
        GlobalMemCacheType = ffi::CL_DEVICE_GLOBAL_MEM_CACHE_TYPE as isize,
        GlobalMemCachelineSize = ffi::CL_DEVICE_GLOBAL_MEM_CACHELINE_SIZE as isize,
        GlobalMemCacheSize = ffi::CL_DEVICE_GLOBAL_MEM_CACHE_SIZE as isize,
        GlobalMemSize = ffi::CL_DEVICE_GLOBAL_MEM_SIZE as isize,
        MaxConstantBufferSize = ffi::CL_DEVICE_MAX_CONSTANT_BUFFER_SIZE as isize,
        MaxConstantArgs = ffi::CL_DEVICE_MAX_CONSTANT_ARGS as isize,
        LocalMemType = ffi::CL_DEVICE_LOCAL_MEM_TYPE as isize,
        LocalMemSize = ffi::CL_DEVICE_LOCAL_MEM_SIZE as isize,
        ErrorCorrectionSupport = ffi::CL_DEVICE_ERROR_CORRECTION_SUPPORT as isize,
        ProfilingTimerResolution = ffi::CL_DEVICE_PROFILING_TIMER_RESOLUTION as isize,
        EndianLittle = ffi::CL_DEVICE_ENDIAN_LITTLE as isize,
        Available = ffi::CL_DEVICE_AVAILABLE as isize,
        CompilerAvailable = ffi::CL_DEVICE_COMPILER_AVAILABLE as isize,
        ExecutionCapabilities = ffi::CL_DEVICE_EXECUTION_CAPABILITIES as isize,
        QueueProperties = ffi::CL_DEVICE_QUEUE_PROPERTIES as isize,
        Name = ffi::CL_DEVICE_NAME as isize,
        Vendor = ffi::CL_DEVICE_VENDOR as isize,
        DriverVersion = ffi::CL_DRIVER_VERSION as isize,
        Profile = ffi::CL_DEVICE_PROFILE as isize,
        Version = ffi::CL_DEVICE_VERSION as isize,
        Extensions = ffi::CL_DEVICE_EXTENSIONS as isize,
        Platform = ffi::CL_DEVICE_PLATFORM as isize,
        DoubleFpConfig = ffi::CL_DEVICE_DOUBLE_FP_CONFIG as isize,
        HalfFpConfig = ffi::CL_DEVICE_HALF_FP_CONFIG as isize,
        PreferredVectorWidthHalf = ffi::CL_DEVICE_PREFERRED_VECTOR_WIDTH_HALF as isize,
        HostUnifiedMemory = ffi::CL_DEVICE_HOST_UNIFIED_MEMORY as isize,
        NativeVectorWidthChar = ffi::CL_DEVICE_NATIVE_VECTOR_WIDTH_CHAR as isize,
        NativeVectorWidthShort = ffi::CL_DEVICE_NATIVE_VECTOR_WIDTH_SHORT as isize,
        NativeVectorWidthInt = ffi::CL_DEVICE_NATIVE_VECTOR_WIDTH_INT as isize,
        NativeVectorWidthLong = ffi::CL_DEVICE_NATIVE_VECTOR_WIDTH_LONG as isize,
        NativeVectorWidthFloat = ffi::CL_DEVICE_NATIVE_VECTOR_WIDTH_FLOAT as isize,
        NativeVectorWidthDouble = ffi::CL_DEVICE_NATIVE_VECTOR_WIDTH_DOUBLE as isize,
        NativeVectorWidthHalf = ffi::CL_DEVICE_NATIVE_VECTOR_WIDTH_HALF as isize,
        OpenclCVersion = ffi::CL_DEVICE_OPENCL_C_VERSION as isize,
        LinkerAvailable = ffi::CL_DEVICE_LINKER_AVAILABLE as isize,
        BuiltInKernels = ffi::CL_DEVICE_BUILT_IN_KERNELS as isize,
        ImageMaxBufferSize = ffi::CL_DEVICE_IMAGE_MAX_BUFFER_SIZE as isize,
        ImageMaxArraySize = ffi::CL_DEVICE_IMAGE_MAX_ARRAY_SIZE as isize,
        ParentDevice = ffi::CL_DEVICE_PARENT_DEVICE as isize,
        PartitionMaxSubDevices = ffi::CL_DEVICE_PARTITION_MAX_SUB_DEVICES as isize,
        PartitionProperties = ffi::CL_DEVICE_PARTITION_PROPERTIES as isize,
        PartitionAffinityDomain = ffi::CL_DEVICE_PARTITION_AFFINITY_DOMAIN as isize,
        PartitionType = ffi::CL_DEVICE_PARTITION_TYPE as isize,
        ReferenceCount = ffi::CL_DEVICE_REFERENCE_COUNT as isize,
        PreferredInteropUserSync = ffi::CL_DEVICE_PREFERRED_INTEROP_USER_SYNC as isize,
        PrintfBufferSize = ffi::CL_DEVICE_PRINTF_BUFFER_SIZE as isize,
        ImagePitchAlignment = ffi::CL_DEVICE_IMAGE_PITCH_ALIGNMENT as isize,
        ImageBaseAddressAlignment = ffi::CL_DEVICE_IMAGE_BASE_ADDRESS_ALIGNMENT as isize,
    }
}


enum_from_primitive! {
    /// cl_mem_cache_type
    #[repr(C)]
    #[derive(Clone, Copy, Debug, PartialEq)]
    pub enum DeviceMemCacheType {
        None = ffi::CL_NONE as isize,
        ReadOnlyCache = ffi::CL_READ_ONLY_CACHE as isize,
        ReadWriteCache = ffi::CL_READ_WRITE_CACHE as isize,
    }
}


enum_from_primitive! {
    /// cl_device_local_mem_type
    #[repr(C)]
    #[derive(Clone, Copy, Debug, PartialEq)]
    pub enum DeviceLocalMemType {
        None = ffi::CL_NONE as isize,
        Local = ffi::CL_LOCAL as isize,
        Global = ffi::CL_GLOBAL as isize,
    }
}


enum_from_primitive! {
    /// cl_context_info
    #[repr(C)]
    #[derive(Clone, Copy, Debug, PartialEq)]
    pub enum ContextInfo {
        ReferenceCount = ffi::CL_CONTEXT_REFERENCE_COUNT as isize,
        Devices = ffi::CL_CONTEXT_DEVICES as isize,
        Properties = ffi::CL_CONTEXT_PROPERTIES as isize,
        NumDevices = ffi::CL_CONTEXT_NUM_DEVICES as isize,
    }
}

// [TODO]: Do proper auto-detection of available OpenGL context type.
#[cfg(target_os = "macos")]
const CL_CGL_SHAREGROUP_KHR_OS_SPECIFIC: isize = ffi::CL_CONTEXT_PROPERTY_USE_CGL_SHAREGROUP_APPLE;
#[cfg(not(target_os = "macos"))]
const CL_CGL_SHAREGROUP_KHR_OS_SPECIFIC: isize = ffi::CL_CGL_SHAREGROUP_KHR;

enum_from_primitive! {
    /// cl_context_info + cl_context_properties
    #[repr(C)]
    #[derive(Clone, Copy, Debug, PartialEq, Eq, Hash)]
    pub enum ContextProperty {
        Platform = ffi::CL_CONTEXT_PLATFORM as isize,
        InteropUserSync = ffi::CL_CONTEXT_INTEROP_USER_SYNC as isize,
        D3d10DeviceKhr = ffi::CL_CONTEXT_D3D10_DEVICE_KHR as isize,
        GlContextKhr = ffi::CL_GL_CONTEXT_KHR as isize,
        EglDisplayKhr = ffi::CL_EGL_DISPLAY_KHR as isize,
        GlxDisplayKhr = ffi::CL_GLX_DISPLAY_KHR as isize,
        CglSharegroupKhr = CL_CGL_SHAREGROUP_KHR_OS_SPECIFIC,
        WglHdcKhr = ffi::CL_WGL_HDC_KHR as isize,
        AdapterD3d9Khr = ffi::CL_CONTEXT_ADAPTER_D3D9_KHR as isize,
        AdapterD3d9exKhr = ffi::CL_CONTEXT_ADAPTER_D3D9EX_KHR as isize,
        AdapterDxvaKhr = ffi::CL_CONTEXT_ADAPTER_DXVA_KHR as isize,
        D3d11DeviceKhr = ffi::CL_CONTEXT_D3D11_DEVICE_KHR as isize,
    }
}


enum_from_primitive! {
    /// cl_context_info + cl_context_properties
    #[repr(C)]
    #[derive(Clone, Copy, Debug, PartialEq)]
    pub enum ContextInfoOrPropertiesPointerType {
        Platform = ffi::CL_CONTEXT_PLATFORM as isize,
        InteropUserSync = ffi::CL_CONTEXT_INTEROP_USER_SYNC as isize,
    }
}


enum_from_primitive! {
    /// [INCOMPLETE] cl_device_partition_property
    ///
    /// [FIXME]: This types variants should also contain data described in:
    /// [https://www.khronos.org/registry/cl/sdk/1.2/docs/man/xhtml/clCreateSubDevices.html]
    /// (https://www.khronos.org/registry/cl/sdk/1.2/docs/man/xhtml/clCreateSubDevices.html)
    ///
    #[repr(C)]
    #[derive(Clone, Copy, Debug, PartialEq)]
    pub enum DevicePartitionProperty {
        Equally = ffi::CL_DEVICE_PARTITION_EQUALLY as isize,
        ByCounts = ffi::CL_DEVICE_PARTITION_BY_COUNTS as isize,
        ByCountsListEnd = ffi::CL_DEVICE_PARTITION_BY_COUNTS_LIST_END as isize,
        ByAffinityDomain = ffi::CL_DEVICE_PARTITION_BY_AFFINITY_DOMAIN as isize,
    }
}


enum_from_primitive! {
    /// cl_command_queue_info
    #[repr(C)]
    #[derive(Clone, Copy, Debug, PartialEq)]
    pub enum CommandQueueInfo {
        Context = ffi::CL_QUEUE_CONTEXT as isize,
        Device = ffi::CL_QUEUE_DEVICE as isize,
        ReferenceCount = ffi::CL_QUEUE_REFERENCE_COUNT as isize,
        Properties = ffi::CL_QUEUE_PROPERTIES as isize,
    }
}


enum_from_primitive! {
    /// cl_channel_type
    #[repr(C)]
    #[derive(Clone, Copy, Debug, PartialEq)]
    pub enum ChannelType {
        SnormInt8 = ffi::CL_SNORM_INT8 as isize,
        SnormInt16 = ffi::CL_SNORM_INT16 as isize,
        UnormInt8 = ffi::CL_UNORM_INT8 as isize,
        UnormInt16 = ffi::CL_UNORM_INT16 as isize,
        UnormShort_565 = ffi::CL_UNORM_SHORT_565 as isize,
        UnormShort_555 = ffi::CL_UNORM_SHORT_555 as isize,
        UnormInt_101010 = ffi::CL_UNORM_INT_101010 as isize,
        SignedInt8 = ffi::CL_SIGNED_INT8 as isize,
        SignedInt16 = ffi::CL_SIGNED_INT16 as isize,
        SignedInt32 = ffi::CL_SIGNED_INT32 as isize,
        UnsignedInt8 = ffi::CL_UNSIGNED_INT8 as isize,
        UnsignedInt16 = ffi::CL_UNSIGNED_INT16 as isize,
        UnsignedInt32 = ffi::CL_UNSIGNED_INT32 as isize,
        HalfFloat = ffi::CL_HALF_FLOAT as isize,
        Float = ffi::CL_FLOAT as isize,
        UnormInt24 = ffi::CL_UNORM_INT24 as isize,
    }
}


enum_from_primitive! {
    /// cl_mem_object_type
    #[repr(C)]
    #[derive(Clone, Copy, Debug, PartialEq)]
    pub enum MemObjectType {
        Buffer = ffi::CL_MEM_OBJECT_BUFFER as isize,
        Image2d = ffi::CL_MEM_OBJECT_IMAGE2D as isize,
        Image3d = ffi::CL_MEM_OBJECT_IMAGE3D as isize,
        Image2dArray = ffi::CL_MEM_OBJECT_IMAGE2D_ARRAY as isize,
        Image1d = ffi::CL_MEM_OBJECT_IMAGE1D as isize,
        Image1dArray = ffi::CL_MEM_OBJECT_IMAGE1D_ARRAY as isize,
        Image1dBuffer = ffi::CL_MEM_OBJECT_IMAGE1D_BUFFER as isize,
    }
}


enum_from_primitive! {
    /// cl_mem_info
    #[repr(C)]
    #[derive(Clone, Copy, Debug, PartialEq)]
    pub enum MemInfo {
        Type = ffi::CL_MEM_TYPE as isize,
        Flags = ffi::CL_MEM_FLAGS as isize,
        Size = ffi::CL_MEM_SIZE as isize,
        HostPtr = ffi::CL_MEM_HOST_PTR as isize,
        MapCount = ffi::CL_MEM_MAP_COUNT as isize,
        ReferenceCount = ffi::CL_MEM_REFERENCE_COUNT as isize,
        Context = ffi::CL_MEM_CONTEXT as isize,
        AssociatedMemobject = ffi::CL_MEM_ASSOCIATED_MEMOBJECT as isize,
        Offset = ffi::CL_MEM_OFFSET as isize,
    }
}


enum_from_primitive! {
    /// cl_image_info
    #[repr(C)]
    #[derive(Clone, Copy, Debug, PartialEq)]
    pub enum ImageInfo {
        Format = ffi::CL_IMAGE_FORMAT as isize,
        ElementSize = ffi::CL_IMAGE_ELEMENT_SIZE as isize,
        RowPitch = ffi::CL_IMAGE_ROW_PITCH as isize,
        SlicePitch = ffi::CL_IMAGE_SLICE_PITCH as isize,
        Width = ffi::CL_IMAGE_WIDTH as isize,
        Height = ffi::CL_IMAGE_HEIGHT as isize,
        Depth = ffi::CL_IMAGE_DEPTH as isize,
        ArraySize = ffi::CL_IMAGE_ARRAY_SIZE as isize,
        Buffer = ffi::CL_IMAGE_BUFFER as isize,
        NumMipLevels = ffi::CL_IMAGE_NUM_MIP_LEVELS as isize,
        NumSamples = ffi::CL_IMAGE_NUM_SAMPLES as isize,
    }
}


enum_from_primitive! {
    /// cl_addressing_mode
    #[repr(C)]
    #[derive(Clone, Copy, Debug, PartialEq)]
    pub enum AddressingMode {
        None = ffi::CL_ADDRESS_NONE as isize,
        ClampToEdge = ffi::CL_ADDRESS_CLAMP_TO_EDGE as isize,
        Clamp = ffi::CL_ADDRESS_CLAMP as isize,
        Repeat = ffi::CL_ADDRESS_REPEAT as isize,
        MirroredRepeat = ffi::CL_ADDRESS_MIRRORED_REPEAT as isize,
    }
}


enum_from_primitive! {
    /// cl_filter_mode
    #[repr(C)]
    #[derive(Clone, Copy, Debug, PartialEq)]
    pub enum FilterMode {
        Nearest = ffi::CL_FILTER_NEAREST as isize,
        Linear = ffi::CL_FILTER_LINEAR as isize,
    }
}


enum_from_primitive! {
    /// cl_sampler_info
    #[repr(C)]
    #[derive(Clone, Copy, Debug, PartialEq)]
    pub enum SamplerInfo {
        ReferenceCount = ffi::CL_SAMPLER_REFERENCE_COUNT as isize,
        Context = ffi::CL_SAMPLER_CONTEXT as isize,
        NormalizedCoords = ffi::CL_SAMPLER_NORMALIZED_COORDS as isize,
        AddressingMode = ffi::CL_SAMPLER_ADDRESSING_MODE as isize,
        FilterMode = ffi::CL_SAMPLER_FILTER_MODE as isize,
    }
}


enum_from_primitive! {
    /// cl_program_info
    #[repr(C)]
    #[derive(Clone, Copy, Debug, PartialEq)]
    pub enum ProgramInfo {
        ReferenceCount = ffi::CL_PROGRAM_REFERENCE_COUNT as isize,
        Context = ffi::CL_PROGRAM_CONTEXT as isize,
        NumDevices = ffi::CL_PROGRAM_NUM_DEVICES as isize,
        Devices = ffi::CL_PROGRAM_DEVICES as isize,
        Source = ffi::CL_PROGRAM_SOURCE as isize,
        BinarySizes = ffi::CL_PROGRAM_BINARY_SIZES as isize,
        Binaries = ffi::CL_PROGRAM_BINARIES as isize,
        NumKernels = ffi::CL_PROGRAM_NUM_KERNELS as isize,
        KernelNames = ffi::CL_PROGRAM_KERNEL_NAMES as isize,
    }
}


enum_from_primitive! {
    /// cl_program_build_info
    #[repr(C)]
    #[derive(Clone, Copy, Debug, PartialEq)]
    pub enum ProgramBuildInfo {
        BuildStatus = ffi::CL_PROGRAM_BUILD_STATUS as isize,
        BuildOptions = ffi::CL_PROGRAM_BUILD_OPTIONS as isize,
        BuildLog = ffi::CL_PROGRAM_BUILD_LOG as isize,
        BinaryType = ffi::CL_PROGRAM_BINARY_TYPE as isize,
    }
}



enum_from_primitive! {
    /// cl_build_status
    #[repr(C)]
    #[derive(Clone, Copy, Debug, PartialEq)]
    pub enum ProgramBuildStatus {
        Success = ffi::CL_BUILD_SUCCESS as isize,
        None = ffi::CL_BUILD_NONE as isize,
        Error = ffi::CL_BUILD_ERROR as isize,
        InProgress = ffi::CL_BUILD_IN_PROGRESS as isize,
    }
}


enum_from_primitive! {
    /// cl_kernel_info
    #[repr(C)]
    #[derive(Clone, Copy, Debug, PartialEq)]
    pub enum KernelInfo {
        FunctionName = ffi::CL_KERNEL_FUNCTION_NAME as isize,
        NumArgs = ffi::CL_KERNEL_NUM_ARGS as isize,
        ReferenceCount = ffi::CL_KERNEL_REFERENCE_COUNT as isize,
        Context = ffi::CL_KERNEL_CONTEXT as isize,
        Program = ffi::CL_KERNEL_PROGRAM as isize,
        Attributes = ffi::CL_KERNEL_ATTRIBUTES as isize,
    }
}


enum_from_primitive! {
    /// cl_kernel_arg_info
    #[repr(C)]
    #[derive(Clone, Copy, Debug, PartialEq)]
    pub enum KernelArgInfo {
        AddressQualifier = ffi::CL_KERNEL_ARG_ADDRESS_QUALIFIER as isize,
        AccessQualifier = ffi::CL_KERNEL_ARG_ACCESS_QUALIFIER as isize,
        TypeName = ffi::CL_KERNEL_ARG_TYPE_NAME as isize,
        TypeQualifier = ffi::CL_KERNEL_ARG_TYPE_QUALIFIER as isize,
        Name = ffi::CL_KERNEL_ARG_NAME as isize,
    }
}


enum_from_primitive! {
    /// cl_kernel_arg_address_qualifier
    #[repr(C)]
    #[derive(Clone, Copy, Debug, PartialEq)]
    pub enum KernelArgAddressQualifier {
        Global = ffi::CL_KERNEL_ARG_ADDRESS_GLOBAL as isize,
        Local = ffi::CL_KERNEL_ARG_ADDRESS_LOCAL as isize,
        Constant = ffi::CL_KERNEL_ARG_ADDRESS_CONSTANT as isize,
        Private = ffi::CL_KERNEL_ARG_ADDRESS_PRIVATE as isize,
    }
}


enum_from_primitive! {
    /// cl_kernel_arg_access_qualifier
    #[repr(C)]
    #[derive(Clone, Copy, Debug, PartialEq)]
    pub enum KernelArgAccessQualifier {
        ReadOnly = ffi::CL_KERNEL_ARG_ACCESS_READ_ONLY as isize,
        WriteOnly = ffi::CL_KERNEL_ARG_ACCESS_WRITE_ONLY as isize,
        ReadWrite = ffi::CL_KERNEL_ARG_ACCESS_READ_WRITE as isize,
        None = ffi::CL_KERNEL_ARG_ACCESS_NONE as isize,
     }
}


enum_from_primitive! {
    /// cl_kernel_work_group_info
    ///
    /// [NOTE] PrivateMemSize: If device is not a custom device or kernel is not a built-in
    /// kernel, clGetKernelArgInfo returns the error CL_INVALID_VALUE:
    #[repr(C)]
    #[derive(Clone, Copy, Debug, PartialEq)]
    pub enum KernelWorkGroupInfo {
        WorkGroupSize = ffi::CL_KERNEL_WORK_GROUP_SIZE as isize,
        CompileWorkGroupSize = ffi::CL_KERNEL_COMPILE_WORK_GROUP_SIZE as isize,
        LocalMemSize = ffi::CL_KERNEL_LOCAL_MEM_SIZE as isize,
        PreferredWorkGroupSizeMultiple = ffi::CL_KERNEL_PREFERRED_WORK_GROUP_SIZE_MULTIPLE as isize,
        PrivateMemSize = ffi::CL_KERNEL_PRIVATE_MEM_SIZE as isize,
        GlobalWorkSize = ffi::CL_KERNEL_GLOBAL_WORK_SIZE as isize,
    }
}


enum_from_primitive! {
    /// cl_event_info
    #[repr(C)]
    #[derive(Clone, Copy, Debug, PartialEq)]
    pub enum EventInfo {
        CommandQueue = ffi::CL_EVENT_COMMAND_QUEUE as isize,
        CommandType = ffi::CL_EVENT_COMMAND_TYPE as isize,
        ReferenceCount = ffi::CL_EVENT_REFERENCE_COUNT as isize,
        CommandExecutionStatus = ffi::CL_EVENT_COMMAND_EXECUTION_STATUS as isize,
        Context = ffi::CL_EVENT_CONTEXT as isize,
    }
}


enum_from_primitive! {
    /// cl_command_type
    #[repr(C)]
    #[derive(Clone, Copy, Debug, PartialEq)]
    pub enum CommandType {
        NdrangeKernel = ffi::CL_COMMAND_NDRANGE_KERNEL as isize,
        Task = ffi::CL_COMMAND_TASK as isize,
        NativeKernel = ffi::CL_COMMAND_NATIVE_KERNEL as isize,
        ReadBuffer = ffi::CL_COMMAND_READ_BUFFER as isize,
        WriteBuffer = ffi::CL_COMMAND_WRITE_BUFFER as isize,
        CopyBuffer = ffi::CL_COMMAND_COPY_BUFFER as isize,
        ReadImage = ffi::CL_COMMAND_READ_IMAGE as isize,
        WriteImage = ffi::CL_COMMAND_WRITE_IMAGE as isize,
        CopyImage = ffi::CL_COMMAND_COPY_IMAGE as isize,
        CopyImageToBuffer = ffi::CL_COMMAND_COPY_IMAGE_TO_BUFFER as isize,
        CopyBufferToImage = ffi::CL_COMMAND_COPY_BUFFER_TO_IMAGE as isize,
        MapBuffer = ffi::CL_COMMAND_MAP_BUFFER as isize,
        MapImage = ffi::CL_COMMAND_MAP_IMAGE as isize,
        UnmapMemObject = ffi::CL_COMMAND_UNMAP_MEM_OBJECT as isize,
        Marker = ffi::CL_COMMAND_MARKER as isize,
        AcquireGlObjects = ffi::CL_COMMAND_ACQUIRE_GL_OBJECTS as isize,
        ReleaseGlObjects = ffi::CL_COMMAND_RELEASE_GL_OBJECTS as isize,
        ReadBufferRect = ffi::CL_COMMAND_READ_BUFFER_RECT as isize,
        WriteBufferRect = ffi::CL_COMMAND_WRITE_BUFFER_RECT as isize,
        CopyBufferRect = ffi::CL_COMMAND_COPY_BUFFER_RECT as isize,
        User = ffi::CL_COMMAND_USER as isize,
        Barrier = ffi::CL_COMMAND_BARRIER as isize,
        MigrateMemObjects = ffi::CL_COMMAND_MIGRATE_MEM_OBJECTS as isize,
        FillBuffer = ffi::CL_COMMAND_FILL_BUFFER as isize,
        FillImage = ffi::CL_COMMAND_FILL_IMAGE as isize,
    }
}


enum_from_primitive! {
    /// command execution status
    #[repr(C)]
    #[derive(Clone, Copy, Debug, PartialEq)]
    pub enum CommandExecutionStatus {
        Complete = ffi::CL_COMPLETE as isize,
        Running = ffi::CL_RUNNING as isize,
        Submitted = ffi::CL_SUBMITTED as isize,
        Queued = ffi::CL_QUEUED as isize,
    }
}


enum_from_primitive! {
    /// cl_buffer_create_type
    #[repr(C)]
    #[derive(Clone, Copy, Debug, PartialEq)]
    pub enum BufferCreateType {
        Region = ffi::CL_BUFFER_CREATE_TYPE_REGION as isize,
        __DUMMY,
    }
}


enum_from_primitive! {
    /// cl_profiling_info
    #[repr(C)]
    #[derive(Clone, Copy, Debug, PartialEq)]
    pub enum ProfilingInfo {
        Queued = ffi::CL_PROFILING_COMMAND_QUEUED as isize,
        Submit = ffi::CL_PROFILING_COMMAND_SUBMIT as isize,
        Start = ffi::CL_PROFILING_COMMAND_START as isize,
        End = ffi::CL_PROFILING_COMMAND_END as isize,
    }
}<|MERGE_RESOLUTION|>--- conflicted
+++ resolved
@@ -109,7 +109,6 @@
 
 #[cfg(test)] mod tests;
 mod functions;
-// mod async;
 pub mod types;
 pub mod error;
 pub mod util;
@@ -119,7 +118,6 @@
 use num::{NumCast, FromPrimitive, ToPrimitive};
 use rand::distributions::range::SampleRange;
 
-<<<<<<< HEAD
 pub use self::error::{Error, Result};
 
 pub use self::types::abs::{ClWaitListPtr, ClNullEventPtr, ClEventRef, ClPlatformIdPtr,
@@ -129,50 +127,6 @@
 
 pub use self::types::structs::{self, OpenclVersion, ContextProperties,
     ImageFormat, ImageDescriptor, BufferRegion, ContextPropertyValue};
-=======
-pub use self::functions::{get_platform_ids, get_platform_info,
-    get_device_ids, get_device_info, create_sub_devices, retain_device,
-    release_device, create_context, create_context_from_type, retain_context,
-    release_context, get_context_info, create_command_queue, retain_command_queue,
-    release_command_queue, get_command_queue_info, create_buffer,
-    create_sub_buffer, create_image, retain_mem_object, release_mem_object,
-    get_supported_image_formats, get_mem_object_info, get_image_info,
-    set_mem_object_destructor_callback, create_sampler, retain_sampler,
-    release_sampler, get_sampler_info, create_program_with_source,
-    create_program_with_binary, create_program_with_built_in_kernels,
-    retain_program, release_program, build_program, compile_program, link_program,
-    create_build_program, get_program_info,
-    get_program_build_info, create_kernel, create_kernels_in_program,
-    retain_kernel, release_kernel, set_kernel_arg, get_kernel_info,
-    get_kernel_arg_info, get_kernel_work_group_info, wait_for_events,
-    get_event_info, create_user_event, retain_event, release_event,
-    set_user_event_status, set_event_callback, get_event_profiling_info, flush,
-    finish, enqueue_read_buffer, enqueue_read_buffer_rect, enqueue_write_buffer,
-    enqueue_write_buffer_rect, enqueue_copy_buffer,
-    create_from_gl_buffer, create_from_gl_renderbuffer, create_from_gl_texture,
-    create_from_gl_texture_2d, create_from_gl_texture_3d, // deprecated
-    enqueue_acquire_gl_buffer, enqueue_release_gl_buffer,
-    enqueue_fill_buffer,
-    enqueue_copy_buffer_rect, enqueue_read_image, enqueue_write_image,
-    enqueue_fill_image, enqueue_copy_image, enqueue_copy_image_to_buffer,
-    enqueue_copy_buffer_to_image, enqueue_map_buffer, enqueue_map_image,
-    enqueue_unmap_mem_object, enqueue_migrate_mem_objects, enqueue_kernel,
-    enqueue_task, enqueue_native_kernel, enqueue_marker_with_wait_list,
-    enqueue_barrier_with_wait_list, get_extension_function_address_for_platform,
-    wait_for_event, get_event_status, default_platform_idx,
-    program_build_err, verify_context, default_platform, default_device_type,
-    device_versions, event_is_complete};
-
-#[cfg(feature = "opencl_version_2_1")]
-pub use self::functions::{create_program_with_il};
-
-pub use self::types::abs::{ClEventPtrNew, ClEventRef, ClPlatformIdPtr, ClDeviceIdPtr, EventRefWrapper,
-    PlatformId, DeviceId, Context, CommandQueue, Mem, Program, Kernel, Event, EventList, Sampler,
-    ClWaitList, ClVersions};
-
-pub use self::types::structs::{MappedMem, OpenclVersion, ContextProperties, ImageFormat,
-    ImageDescriptor, BufferRegion, ContextPropertyValue};
->>>>>>> 1d1146d0
 
 pub use self::types::enums::{KernelArg, PlatformInfoResult, DeviceInfoResult,
     ContextInfoResult, CommandQueueInfoResult, MemInfoResult,
@@ -192,8 +146,6 @@
     ClFloat2, ClFloat3, ClFloat4, ClFloat8, ClFloat16,
     ClDouble2, ClDouble3, ClDouble4, ClDouble8, ClDouble16,
 };
-
-// pub use self::async::mapped_mem::{FutureMappedMem};
 
 pub use self::functions::{get_platform_ids, get_platform_info, get_device_ids,
     get_device_info, create_sub_devices, retain_device, release_device,
@@ -229,6 +181,9 @@
     get_event_status, default_platform_idx, program_build_err, verify_context,
     default_platform, default_device_type, device_versions,
     event_is_complete, _dummy_event_callback, _complete_event};
+
+#[cfg(feature = "opencl_version_2_1")]
+pub use self::functions::{create_program_with_il};
 
 //=============================================================================
 //================================ CONSTANTS ==================================
