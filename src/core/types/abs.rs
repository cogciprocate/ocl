--- conflicted
+++ resolved
@@ -211,12 +211,6 @@
         Context(ptr)
     }
 
-<<<<<<< HEAD
-    /// Returns a pointer, do not store it.
-    pub unsafe fn as_ptr(&self) -> cl_context {
-        self.0
-    }
-=======
 	/// Only call this when passing a copied pointer such as from an
 	/// `clGet*****Info` function.
 	pub unsafe fn from_copied_ptr(ptr: cl_command_queue) -> Context {
@@ -229,7 +223,6 @@
 	pub unsafe fn as_ptr(&self) -> cl_context {
 		self.0
 	}
->>>>>>> 68101cae
 }
 
 unsafe impl Sync for Context {}
@@ -266,12 +259,6 @@
         CommandQueue(ptr)
     }
 
-<<<<<<< HEAD
-    /// Returns a pointer, do not store it.
-    pub unsafe fn as_ptr(&self) -> cl_command_queue {
-        self.0
-    }
-=======
 	/// Only call this when passing a copied pointer such as from an
 	/// `clGet*****Info` function.
 	pub unsafe fn from_copied_ptr(ptr: cl_command_queue) -> CommandQueue {
@@ -284,7 +271,6 @@
 	pub unsafe fn as_ptr(&self) -> cl_command_queue {
 		self.0
 	}
->>>>>>> 68101cae
 }
 
 impl Clone for CommandQueue {
