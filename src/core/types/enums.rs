--- conflicted
+++ resolved
@@ -38,7 +38,6 @@
 use libc::{size_t, c_void};
 use num::FromPrimitive;
 use util;
-<<<<<<< HEAD
 use cl_h::{cl_image_format};
 use core::{OclPrm, CommandQueueProperties, PlatformId, PlatformInfo, DeviceId, DeviceInfo, 
     ContextInfo, Context, CommandQueue, CommandQueueInfo, CommandType, CommandExecutionStatus,
@@ -46,13 +45,6 @@
     ProgramInfo, ProgramBuildInfo, Program, ProgramBuildStatus, ProgramBinaryType, KernelInfo, 
     KernelArgInfo, KernelWorkGroupInfo, 
     KernelArgAddressQualifier, KernelArgAccessQualifier, KernelArgTypeQualifier, ImageInfo, 
-=======
-use core::{OclPrm, CommandQueueProperties, PlatformId, PlatformInfo, DeviceId, DeviceInfo,
-    ContextInfo, Context, CommandQueue, CommandQueueInfo, CommandType, CommandExecutionStatus,
-     Mem, MemInfo, Sampler, SamplerInfo,
-    ProgramInfo, ProgramBuildInfo, KernelInfo, KernelArgInfo, KernelWorkGroupInfo,
-    KernelArgAddressQualifier, KernelArgAccessQualifier, KernelArgTypeQualifier, ImageInfo,
->>>>>>> e67a814b
     ImageFormat, EventInfo, ProfilingInfo,};
 use error::{Result as OclResult, Error as OclError};
 // use cl_h;
