--- conflicted
+++ resolved
@@ -36,7 +36,6 @@
 use libc::{size_t, c_void};
 use num::FromPrimitive;
 use util;
-<<<<<<< HEAD
 use cl_h::cl_image_format;
 use core::{OclPrm, CommandQueueProperties, PlatformId, PlatformInfo, DeviceId, DeviceInfo, ContextInfo, Context,
            CommandQueue, CommandQueueInfo, CommandType, CommandExecutionStatus, Mem, MemInfo, MemObjectType, MemFlags,
@@ -45,18 +44,6 @@
            KernelArgAddressQualifier, KernelArgAccessQualifier, KernelArgTypeQualifier, ImageInfo, ImageFormat,
            EventInfo, ProfilingInfo, DeviceType, DeviceFpConfig, DeviceMemCacheType, DeviceLocalMemType,
            DeviceExecCapabilities, DevicePartitionProperty, DeviceAffinityDomain};
-=======
-use cl_h::{cl_image_format};
-use core::{OclPrm, CommandQueueProperties, PlatformId, PlatformInfo, DeviceId, DeviceInfo,
-    ContextInfo, Context, CommandQueue, CommandQueueInfo, CommandType, CommandExecutionStatus,
-    Mem, MemInfo, MemObjectType, MemFlags, Sampler, SamplerInfo, AddressingMode, FilterMode,
-    ProgramInfo, ProgramBuildInfo, Program, ProgramBuildStatus, ProgramBinaryType, KernelInfo,
-    KernelArgInfo, KernelWorkGroupInfo,
-    KernelArgAddressQualifier, KernelArgAccessQualifier, KernelArgTypeQualifier, ImageInfo,
-    ImageFormat, EventInfo, ProfilingInfo,
-    DeviceType, DeviceFpConfig, DeviceMemCacheType, DeviceLocalMemType, DeviceExecCapabilities,
-    DevicePartitionProperty, DeviceAffinityDomain, };
->>>>>>> 1524c98b
 use error::{Result as OclResult, Error as OclError};
 // use cl_h;
 
@@ -256,21 +243,14 @@
     PartitionType(Vec<DevicePartitionProperty>), // cl_device_partition_property  ENUM
     ReferenceCount(u32), // cl_uint
     PreferredInteropUserSync(bool), // cl_bool
-<<<<<<< HEAD
     PrintfBufferSize(usize), // usize
     ImagePitchAlignment(u32), // cl_uint
     ImageBaseAddressAlignment(u32), // cl_uint
-=======
-    PrintfBufferSize(usize),         // usize
-    ImagePitchAlignment(u32),      // cl_uint
-    ImageBaseAddressAlignment(u32),// cl_uint
->>>>>>> 1524c98b
     Error(Box<OclError>),
 }
 
 impl DeviceInfoResult {
     /// Returns a new `DeviceInfoResult::MaxWorkItemSizes` variant.
-<<<<<<< HEAD
     pub fn from_bytes_max_work_item_sizes(request: DeviceInfo,
                                           result: OclResult<Vec<u8>>,
                                           max_wi_dims: u32)
@@ -311,46 +291,11 @@
                     }
                 }
             }
-=======
-    pub fn from_bytes_max_work_item_sizes(request: DeviceInfo, result: OclResult<Vec<u8>>,
-                max_wi_dims: u32) -> DeviceInfoResult
-    {
-        match result {
-            Ok(result) => { match request {
-                DeviceInfo::MaxWorkItemSizes => {
-                    match max_wi_dims {
-                        3 => {
-                            let r = unsafe { util::bytes_into::<[usize; 3]>(result) };
-                            let mut v = Vec::with_capacity(3);
-                            v.extend_from_slice(&r);
-                            DeviceInfoResult::MaxWorkItemSizes(v)
-                        },
-                        2 => {
-                            let r = unsafe { util::bytes_into::<[usize; 2]>(result) };
-                            let mut v = Vec::with_capacity(2);
-                            v.extend_from_slice(&r);
-                            DeviceInfoResult::MaxWorkItemSizes(v)
-                        },
-                        1 => {
-                            let r = unsafe { util::bytes_into::<[usize; 1]>(result) };
-                            let mut v = Vec::with_capacity(1);
-                            v.extend_from_slice(&r);
-                            DeviceInfoResult::MaxWorkItemSizes(v)
-                        },
-                        _ => DeviceInfoResult::Error(Box::new(OclError::new("Error \
-                            determining number of dimensions for MaxWorkItemSizes."))),
-                    }
-                },
-                _ => panic!("DeviceInfoResult::from_bytes_max_work_item_sizes: Called with \
-                    invalid info variant ({:?}). Call '::from_bytes` instead.", request),
-            } },
->>>>>>> 1524c98b
             Err(err) => DeviceInfoResult::Error(Box::new(err)),
         }
     }
 
     /// Returns a new `DeviceInfoResult` for all variants except `MaxWorkItemSizes`.
-<<<<<<< HEAD
     pub fn from_bytes(request: DeviceInfo, result: OclResult<Vec<u8>>) -> DeviceInfoResult {
         match result { 
             Ok(result) => {
@@ -713,365 +658,6 @@
                     // _ => DeviceInfoResult::TemporaryPlaceholderVariant(result),
                 }
             }
-=======
-    pub fn from_bytes(request: DeviceInfo, result: OclResult<Vec<u8>>)
-            -> DeviceInfoResult
-    {
-        match result {
-            Ok(result) => { match request {
-                DeviceInfo::Type => {
-                    let r = unsafe { util::bytes_into::<DeviceType>(result) };
-                    DeviceInfoResult::Type(r)
-                },
-                DeviceInfo::VendorId => {
-                    let r = unsafe { util::bytes_into::<u32>(result) };
-                    DeviceInfoResult::VendorId(r)
-                },
-                DeviceInfo::MaxComputeUnits => {
-                    let r = unsafe { util::bytes_into::<u32>(result) };
-                    DeviceInfoResult::MaxComputeUnits(r)
-                },
-                DeviceInfo::MaxWorkItemDimensions => {
-                    let r = unsafe { util::bytes_into::<u32>(result) };
-                    DeviceInfoResult::MaxWorkItemDimensions(r)
-                },
-                DeviceInfo::MaxWorkGroupSize => {
-                    let r = unsafe { util::bytes_into::<usize>(result) };
-                    DeviceInfoResult::MaxWorkGroupSize(r)
-                },
-                DeviceInfo::MaxWorkItemSizes => {
-                    panic!("DeviceInfoResult::from_bytes: Called with invalid info variant ({:?}). \
-                        Call '::from_bytes_max_work_item_sizes` instead.", request);
-                },
-                DeviceInfo::PreferredVectorWidthChar => {
-                    let r = unsafe { util::bytes_into::<u32>(result) };
-                    DeviceInfoResult::PreferredVectorWidthChar(r)
-                },
-                DeviceInfo::PreferredVectorWidthShort => {
-                    let r = unsafe { util::bytes_into::<u32>(result) };
-                    DeviceInfoResult::PreferredVectorWidthShort(r)
-                },
-                DeviceInfo::PreferredVectorWidthInt => {
-                    let r = unsafe { util::bytes_into::<u32>(result) };
-                    DeviceInfoResult::PreferredVectorWidthInt(r)
-                },
-                DeviceInfo::PreferredVectorWidthLong => {
-                    let r = unsafe { util::bytes_into::<u32>(result) };
-                    DeviceInfoResult::PreferredVectorWidthLong(r)
-                },
-                DeviceInfo::PreferredVectorWidthFloat => {
-                    let r = unsafe { util::bytes_into::<u32>(result) };
-                    DeviceInfoResult::PreferredVectorWidthFloat(r)
-                },
-                DeviceInfo::PreferredVectorWidthDouble => {
-                    let r = unsafe { util::bytes_into::<u32>(result) };
-                    DeviceInfoResult::PreferredVectorWidthDouble(r)
-                },
-                DeviceInfo::MaxClockFrequency => {
-                    let r = unsafe { util::bytes_into::<u32>(result) };
-                    DeviceInfoResult::MaxClockFrequency(r)
-                },
-                DeviceInfo::AddressBits => {
-                    let r = unsafe { util::bytes_into::<u32>(result) };
-                    DeviceInfoResult::AddressBits(r)
-                },
-                DeviceInfo::MaxReadImageArgs => {
-                    let r = unsafe { util::bytes_into::<u32>(result) };
-                    DeviceInfoResult::MaxReadImageArgs(r)
-                },
-                DeviceInfo::MaxWriteImageArgs => {
-                    let r = unsafe { util::bytes_into::<u32>(result) };
-                    DeviceInfoResult::MaxWriteImageArgs(r)
-                },
-                DeviceInfo::MaxMemAllocSize => {
-                    let r = unsafe { util::bytes_into::<u64>(result) };
-                    DeviceInfoResult::MaxMemAllocSize(r)
-                },
-                DeviceInfo::Image2dMaxWidth => {
-                    let r = unsafe { util::bytes_into::<usize>(result) };
-                    DeviceInfoResult::Image2dMaxWidth(r)
-                },
-                DeviceInfo::Image2dMaxHeight => {
-                    let r = unsafe { util::bytes_into::<usize>(result) };
-                    DeviceInfoResult::Image2dMaxHeight(r)
-                },
-                DeviceInfo::Image3dMaxWidth => {
-                    let r = unsafe { util::bytes_into::<usize>(result) };
-                    DeviceInfoResult::Image3dMaxWidth(r)
-                },
-                DeviceInfo::Image3dMaxHeight => {
-                    let r = unsafe { util::bytes_into::<usize>(result) };
-                    DeviceInfoResult::Image3dMaxHeight(r)
-                },
-                DeviceInfo::Image3dMaxDepth => {
-                    let r = unsafe { util::bytes_into::<usize>(result) };
-                    DeviceInfoResult::Image3dMaxDepth(r)
-                },
-                DeviceInfo::ImageSupport => {
-                    let r = unsafe { util::bytes_into::<u32>(result) };
-                    DeviceInfoResult::ImageSupport(r != 0)
-                },
-                DeviceInfo::MaxParameterSize => {
-                    let r = unsafe { util::bytes_into::<usize>(result) };
-                    DeviceInfoResult::MaxParameterSize(r)
-                },
-                DeviceInfo::MaxSamplers => {
-                    let r = unsafe { util::bytes_into::<u32>(result) };
-                    DeviceInfoResult::MaxSamplers(r)
-                },
-                DeviceInfo::MemBaseAddrAlign => {
-                    let r = unsafe { util::bytes_into::<u32>(result) };
-                    DeviceInfoResult::MemBaseAddrAlign(r)
-                },
-                DeviceInfo::MinDataTypeAlignSize => {
-                    let r = unsafe { util::bytes_into::<u32>(result) };
-                    DeviceInfoResult::MinDataTypeAlignSize(r)
-                },
-                DeviceInfo::SingleFpConfig => {
-                    let r = unsafe { util::bytes_into::<DeviceFpConfig>(result) };
-                    DeviceInfoResult::SingleFpConfig(r)
-                },
-                DeviceInfo::GlobalMemCacheType => {
-                    let r = unsafe { util::bytes_into::<u32>(result) };
-                    match DeviceMemCacheType::from_u32(r) {
-                        Some(e) => DeviceInfoResult::GlobalMemCacheType(e),
-                        None => DeviceInfoResult::Error(Box::new(
-                            OclError::new(format!("Error converting '{:X}' to \
-                                DeviceMemCacheType.", r)))),
-                    }
-                },
-                DeviceInfo::GlobalMemCachelineSize => {
-                    let r = unsafe { util::bytes_into::<u32>(result) };
-                    DeviceInfoResult::GlobalMemCachelineSize(r)
-                },
-                DeviceInfo::GlobalMemCacheSize => {
-                    let r = unsafe { util::bytes_into::<u64>(result) };
-                    DeviceInfoResult::GlobalMemCacheSize(r)
-                },
-                DeviceInfo::GlobalMemSize => {
-                    let r = unsafe { util::bytes_into::<u64>(result) };
-                    DeviceInfoResult::GlobalMemSize(r)
-                },
-                DeviceInfo::MaxConstantBufferSize => {
-                    let r = unsafe { util::bytes_into::<u64>(result) };
-                    DeviceInfoResult::MaxConstantBufferSize(r)
-                },
-                DeviceInfo::MaxConstantArgs => {
-                    let r = unsafe { util::bytes_into::<u32>(result) };
-                    DeviceInfoResult::MaxConstantArgs(r)
-                },
-                DeviceInfo::LocalMemType => {
-                    let r = unsafe { util::bytes_into::<u32>(result) };
-                    match DeviceLocalMemType::from_u32(r) {
-                        Some(e) => DeviceInfoResult::LocalMemType(e),
-                        None => DeviceInfoResult::Error(Box::new(
-                            OclError::new(format!("Error converting '{:X}' to \
-                                DeviceLocalMemType.", r)))),
-                    }
-                },
-                DeviceInfo::LocalMemSize => {
-                    let r = unsafe { util::bytes_into::<u64>(result) };
-                    DeviceInfoResult::LocalMemSize(r)
-                },
-                DeviceInfo::ErrorCorrectionSupport => {
-                    let r = unsafe { util::bytes_into::<u32>(result) };
-                    DeviceInfoResult::ErrorCorrectionSupport(r != 0)
-                },
-                DeviceInfo::ProfilingTimerResolution => {
-                    let r = unsafe { util::bytes_into::<usize>(result) };
-                    DeviceInfoResult::ProfilingTimerResolution(r)
-                },
-                DeviceInfo::EndianLittle => {
-                    let r = unsafe { util::bytes_into::<u32>(result) };
-                    DeviceInfoResult::EndianLittle(r != 0)
-                },
-                DeviceInfo::Available => {
-                    let r = unsafe { util::bytes_into::<u32>(result) };
-                    DeviceInfoResult::Available(r != 0)
-                },
-                DeviceInfo::CompilerAvailable => {
-                    let r = unsafe { util::bytes_into::<u32>(result) };
-                    DeviceInfoResult::CompilerAvailable(r != 0)
-                },
-                DeviceInfo::ExecutionCapabilities => {
-                    let r = unsafe { util::bytes_into::<DeviceExecCapabilities>(result) };
-                    DeviceInfoResult::ExecutionCapabilities(r)
-                },
-                DeviceInfo::QueueProperties => {
-                    let r = unsafe { util::bytes_into::<CommandQueueProperties>(result) };
-                    DeviceInfoResult::QueueProperties(r)
-                },
-                DeviceInfo::Name => {
-                    match String::from_utf8(result) {
-                        Ok(s) => DeviceInfoResult::Name(s),
-                        Err(err) => DeviceInfoResult::Error(Box::new(OclError::from(err))),
-                    }
-                },
-                DeviceInfo::Vendor => {
-                    match String::from_utf8(result) {
-                        Ok(s) => DeviceInfoResult::Vendor(s),
-                        Err(err) => DeviceInfoResult::Error(Box::new(OclError::from(err))),
-                    }
-                },
-                DeviceInfo::DriverVersion => {
-                    match String::from_utf8(result) {
-                        Ok(s) => DeviceInfoResult::DriverVersion(s),
-                        Err(err) => DeviceInfoResult::Error(Box::new(OclError::from(err))),
-                    }
-                },
-                DeviceInfo::Profile => {
-                    match String::from_utf8(result) {
-                        Ok(s) => DeviceInfoResult::Profile(s),
-                        Err(err) => DeviceInfoResult::Error(Box::new(OclError::from(err))),
-                    }
-                },
-                DeviceInfo::Version => {
-                    match String::from_utf8(result) {
-                        Ok(s) => DeviceInfoResult::Version(s),
-                        Err(err) => DeviceInfoResult::Error(Box::new(OclError::from(err))),
-                    }
-                },
-                DeviceInfo::Extensions => {
-                    match String::from_utf8(result) {
-                        Ok(s) => DeviceInfoResult::Extensions(s),
-                        Err(err) => DeviceInfoResult::Error(Box::new(OclError::from(err))),
-                    }
-                },
-                DeviceInfo::Platform => {
-                    let r = unsafe { util::bytes_into::<PlatformId>(result) };
-                    DeviceInfoResult::Platform(r)
-                },
-                DeviceInfo::DoubleFpConfig => {
-                    let r = unsafe { util::bytes_into::<DeviceFpConfig>(result) };
-                    DeviceInfoResult::DoubleFpConfig(r)
-                },
-                DeviceInfo::HalfFpConfig => {
-                    let r = unsafe { util::bytes_into::<DeviceFpConfig>(result) };
-                    DeviceInfoResult::HalfFpConfig(r)
-                },
-                DeviceInfo::PreferredVectorWidthHalf => {
-                    let r = unsafe { util::bytes_into::<u32>(result) };
-                    DeviceInfoResult::PreferredVectorWidthHalf(r)
-                },
-                DeviceInfo::HostUnifiedMemory => {
-                    let r = unsafe { util::bytes_into::<u32>(result) };
-                    DeviceInfoResult::HostUnifiedMemory(r != 0)
-                },
-                DeviceInfo::NativeVectorWidthChar => {
-                    let r = unsafe { util::bytes_into::<u32>(result) };
-                    DeviceInfoResult::NativeVectorWidthChar(r)
-                },
-                DeviceInfo::NativeVectorWidthShort => {
-                    let r = unsafe { util::bytes_into::<u32>(result) };
-                    DeviceInfoResult::NativeVectorWidthShort(r)
-                },
-                DeviceInfo::NativeVectorWidthInt => {
-                    let r = unsafe { util::bytes_into::<u32>(result) };
-                    DeviceInfoResult::NativeVectorWidthInt(r)
-                },
-                DeviceInfo::NativeVectorWidthLong => {
-                    let r = unsafe { util::bytes_into::<u32>(result) };
-                    DeviceInfoResult::NativeVectorWidthLong(r)
-                },
-                DeviceInfo::NativeVectorWidthFloat => {
-                    let r = unsafe { util::bytes_into::<u32>(result) };
-                    DeviceInfoResult::NativeVectorWidthFloat(r)
-                },
-                DeviceInfo::NativeVectorWidthDouble => {
-                    let r = unsafe { util::bytes_into::<u32>(result) };
-                    DeviceInfoResult::NativeVectorWidthDouble(r)
-                },
-                DeviceInfo::NativeVectorWidthHalf => {
-                    let r = unsafe { util::bytes_into::<u32>(result) };
-                    DeviceInfoResult::NativeVectorWidthHalf(r)
-                },
-                DeviceInfo::OpenclCVersion => {
-                    match String::from_utf8(result) {
-                        Ok(s) => DeviceInfoResult::OpenclCVersion(s),
-                        Err(err) => DeviceInfoResult::Error(Box::new(OclError::from(err))),
-                    }
-                },
-                DeviceInfo::LinkerAvailable => {
-                    let r = unsafe { util::bytes_into::<u32>(result) };
-                    DeviceInfoResult::LinkerAvailable(r != 0)
-                },
-                DeviceInfo::BuiltInKernels => {
-                    match String::from_utf8(result) {
-                        Ok(s) => DeviceInfoResult::BuiltInKernels(s),
-                        Err(err) => DeviceInfoResult::Error(Box::new(OclError::from(err))),
-                    }
-                },
-                DeviceInfo::ImageMaxBufferSize => {
-                    let r = unsafe { util::bytes_into::<usize>(result) };
-                    DeviceInfoResult::ImageMaxBufferSize(r)
-                },
-                DeviceInfo::ImageMaxArraySize => {
-                    let r = unsafe { util::bytes_into::<usize>(result) };
-                    DeviceInfoResult::ImageMaxArraySize(r)
-                },
-                DeviceInfo::ParentDevice => {
-                    let ptr = unsafe { util::bytes_into::<*mut c_void>(result) };
-                    if ptr.is_null() {
-                        DeviceInfoResult::ParentDevice(None)
-                    } else {
-                        DeviceInfoResult::ParentDevice(Some(unsafe { DeviceId::from_copied_ptr(ptr) }))
-                    }
-                },
-                DeviceInfo::PartitionMaxSubDevices => {
-                    let r = unsafe { util::bytes_into::<u32>(result) };
-                    DeviceInfoResult::PartitionMaxSubDevices(r)
-                },
-                DeviceInfo::PartitionProperties => {
-                    // [FIXME]: INCOMPLETE:
-                    //
-                    // let r = unsafe { util::bytes_into::<u32>(result) };
-                    // match DevicePartitionProperty::from_u32(r) {
-                    //     Some(e) => DeviceInfoResult::PartitionProperties(e),
-                    //     None => DeviceInfoResult::Error(Box::new(
-                    //         OclError::new(format!("Error converting '{:X}' to \
-                    //             DevicePartitionProperty.", r)))),
-                    // }
-                    DeviceInfoResult::PartitionProperties(Vec::with_capacity(0))
-                },
-                DeviceInfo::PartitionAffinityDomain => {
-                    let r = unsafe { util::bytes_into::<DeviceAffinityDomain>(result) };
-                    DeviceInfoResult::PartitionAffinityDomain(r)
-                },
-                DeviceInfo::PartitionType => {
-                    // [FIXME]: INCOMPLETE:
-                    //
-                    // let r = unsafe { util::bytes_into::<u32>(result) };
-                    // match DevicePartitionProperty::from_u32(r) {
-                    //     Some(e) => DeviceInfoResult::PartitionType(e),
-                    //     None => DeviceInfoResult::Error(Box::new(
-                    //         OclError::new(format!("Error converting '{:X}' to \
-                    //             DevicePartitionProperty.", r)))),
-                    // }
-                    DeviceInfoResult::PartitionType(Vec::with_capacity(0))
-                },
-                DeviceInfo::ReferenceCount => {
-                    let r = unsafe { util::bytes_into::<u32>(result) };
-                    DeviceInfoResult::ReferenceCount(r)
-                },
-                DeviceInfo::PreferredInteropUserSync => {
-                    let r = unsafe { util::bytes_into::<u32>(result) };
-                    DeviceInfoResult::PreferredInteropUserSync(r != 0)
-                },
-                DeviceInfo::PrintfBufferSize => {
-                    let r = unsafe { util::bytes_into::<usize>(result) };
-                    DeviceInfoResult::PrintfBufferSize(r)
-                },
-                DeviceInfo::ImagePitchAlignment => {
-                    let r = unsafe { util::bytes_into::<u32>(result) };
-                    DeviceInfoResult::ImagePitchAlignment(r)
-                },
-                DeviceInfo::ImageBaseAddressAlignment => {
-                    let r = unsafe { util::bytes_into::<u32>(result) };
-                    DeviceInfoResult::ImageBaseAddressAlignment(r)
-                },
-                // _ => DeviceInfoResult::TemporaryPlaceholderVariant(result),
-            } },
->>>>>>> 1524c98b
             Err(err) => DeviceInfoResult::Error(Box::new(err)),
         }
     }
@@ -1194,7 +780,6 @@
 impl ContextInfoResult {
     pub fn from_bytes(request: ContextInfo, result: OclResult<Vec<u8>>) -> ContextInfoResult {
         match result {
-<<<<<<< HEAD
             Ok(result) => {
                 match request {
                     ContextInfo::ReferenceCount => ContextInfoResult::ReferenceCount(util::bytes_to_u32(&result)),
@@ -1205,18 +790,6 @@
                     ContextInfo::NumDevices => ContextInfoResult::NumDevices(util::bytes_to_u32(&result)),
                 }
             }
-=======
-            Ok(result) => { match request {
-                ContextInfo::ReferenceCount => {
-                    ContextInfoResult::ReferenceCount(util::bytes_to_u32(&result))
-                },
-                ContextInfo::Devices => {
-                    ContextInfoResult::Devices(unsafe { util::bytes_into_vec::<DeviceId>(result) })
-                },
-                ContextInfo::Properties => ContextInfoResult::Properties(result),
-                ContextInfo::NumDevices => ContextInfoResult::NumDevices(util::bytes_to_u32(&result)),
-            } },
->>>>>>> 1524c98b
             Err(err) => ContextInfoResult::Error(Box::new(err)),
         }
     }
@@ -1352,7 +925,6 @@
 impl MemInfoResult {
     pub fn from_bytes(request: MemInfo, result: OclResult<Vec<u8>>) -> MemInfoResult {
         match result {
-<<<<<<< HEAD
             Ok(result) => {
                 match request {
                     MemInfo::Type => {
@@ -1393,42 +965,6 @@
                                 MemInfoResult::HostPtr(Some((ptr_and_origin.0, Some(ptr_and_origin.1))))
                             }
                         } else {
-=======
-            Ok(result) => { match request {
-                MemInfo::Type => {
-                    let r = unsafe { util::bytes_into::<u32>(result) };
-                    match MemObjectType::from_u32(r) {
-                        Some(am) => MemInfoResult::Type(am),
-                        None => MemInfoResult::Error(Box::new(
-                            OclError::new(format!("Error converting '{}' to \
-                                MemObjectType.", r)))),
-                    }
-                },
-                MemInfo::Flags => {
-                    let r = unsafe { util::bytes_into::<MemFlags>(result) };
-                    MemInfoResult::Flags(r)
-                },
-                MemInfo::Size => {
-                    let r = unsafe { util::bytes_into::<usize>(result) };
-                    MemInfoResult::Size(r)
-                },
-                MemInfo::HostPtr => {
-                    // [FIXME]: UNTESTED, INCOMPLETE.
-                    if result.len() == 8 {
-                        let ptr = unsafe { util::bytes_into::<*mut c_void>(result) };
-
-                        if ptr.is_null() {
-                            MemInfoResult::HostPtr(None)
-                        } else {
-                            MemInfoResult::HostPtr(Some((ptr, None)))
-                        }
-                    } else if result.len() == 16 {
-                        let ptr_and_origin = unsafe {
-                            util::bytes_into::<(*mut c_void, usize)>(result)
-                        };
-
-                        if ptr_and_origin.0.is_null() {
->>>>>>> 1524c98b
                             MemInfoResult::HostPtr(None)
                         }
                     }
@@ -1449,7 +985,6 @@
                         if ptr.is_null() {
                             MemInfoResult::AssociatedMemobject(None)
                         } else {
-<<<<<<< HEAD
                             MemInfoResult::AssociatedMemobject(Some(unsafe { Mem::from_copied_ptr(ptr) }))
                         }
                     }
@@ -1461,42 +996,6 @@
                     // _ => MemInfoResult::TemporaryPlaceholderVariant(result),
                 }
             }
-=======
-                            MemInfoResult::HostPtr(Some((ptr_and_origin.0,
-                                Some(ptr_and_origin.1))))
-                        }
-                    } else {
-                        MemInfoResult::HostPtr(None)
-                    }
-                },
-                MemInfo::MapCount => {
-                    let r = unsafe { util::bytes_into::<u32>(result) };
-                    MemInfoResult::MapCount(r)
-                },
-                MemInfo::ReferenceCount => {
-                    let r = unsafe { util::bytes_into::<u32>(result) };
-                    MemInfoResult::ReferenceCount(r)
-                },
-                MemInfo::Context => {
-                    let ptr = unsafe { util::bytes_into::<*mut c_void>(result) };
-                    MemInfoResult::Context(unsafe { Context::from_copied_ptr(ptr) })
-                },
-                MemInfo::AssociatedMemobject => {
-                    let ptr = unsafe { util::bytes_into::<*mut c_void>(result) };
-                    if ptr.is_null() {
-                        MemInfoResult::AssociatedMemobject(None)
-                    } else {
-                        MemInfoResult::AssociatedMemobject(Some(unsafe { Mem::from_copied_ptr(ptr) }))
-                    }
-                },
-                MemInfo::Offset => {
-                    let r = unsafe { util::bytes_into::<usize>(result) };
-                    MemInfoResult::Offset(r)
-                },
-
-                // _ => MemInfoResult::TemporaryPlaceholderVariant(result),
-            } }
->>>>>>> 1524c98b
             Err(err) => MemInfoResult::Error(Box::new(err)),
         }
     }
@@ -1557,7 +1056,6 @@
 impl ImageInfoResult {
     pub fn from_bytes(request: ImageInfo, result: OclResult<Vec<u8>>) -> ImageInfoResult {
         match result {
-<<<<<<< HEAD
             Ok(result) => {
                 match request {
                     ImageInfo::Format => {
@@ -1614,62 +1112,6 @@
                     // _ => ImageInfoResult::TemporaryPlaceholderVariant(result),
                 }
             }
-=======
-            Ok(result) => { match request {
-                ImageInfo::Format => {
-                    let r = unsafe { util::bytes_into::<cl_image_format>(result) };
-                    match ImageFormat::from_raw(r) {
-                        Ok(f) => ImageInfoResult::Format(f),
-                        Err(err) => ImageInfoResult::Error(Box::new(err)),
-                    }
-                },
-                ImageInfo::ElementSize => {
-                    let r = unsafe { util::bytes_into::<usize>(result) };
-                    ImageInfoResult::ElementSize(r)
-                },
-                ImageInfo::RowPitch => {
-                    let r = unsafe { util::bytes_into::<usize>(result) };
-                    ImageInfoResult::RowPitch(r)
-                },
-                ImageInfo::SlicePitch => {
-                    let r = unsafe { util::bytes_into::<usize>(result) };
-                    ImageInfoResult::SlicePitch(r)
-                },
-                ImageInfo::Width => {
-                    let r = unsafe { util::bytes_into::<usize>(result) };
-                    ImageInfoResult::Width(r)
-                },
-                ImageInfo::Height => {
-                    let r = unsafe { util::bytes_into::<usize>(result) };
-                    ImageInfoResult::Height(r)
-                },
-                ImageInfo::Depth => {
-                    let r = unsafe { util::bytes_into::<usize>(result) };
-                    ImageInfoResult::Depth(r)
-                },
-                ImageInfo::ArraySize => {
-                    let r = unsafe { util::bytes_into::<usize>(result) };
-                    ImageInfoResult::ArraySize(r)
-                },
-                ImageInfo::Buffer => {
-                    let ptr = unsafe { util::bytes_into::<*mut c_void>(result) };
-                    if ptr.is_null() {
-                        ImageInfoResult::Buffer(None)
-                    } else {
-                        ImageInfoResult::Buffer(Some(unsafe { Mem::from_copied_ptr(ptr) }))
-                    }
-                },
-                ImageInfo::NumMipLevels => {
-                    let r = unsafe { util::bytes_into::<u32>(result) };
-                    ImageInfoResult::NumMipLevels(r)
-                },
-                ImageInfo::NumSamples => {
-                    let r = unsafe { util::bytes_into::<u32>(result) };
-                    ImageInfoResult::NumSamples(r)
-                },
-                // _ => ImageInfoResult::TemporaryPlaceholderVariant(result),
-            } }
->>>>>>> 1524c98b
             Err(err) => ImageInfoResult::Error(Box::new(err)),
         }
     }
@@ -1818,7 +1260,6 @@
 impl ProgramInfoResult {
     pub fn from_bytes(request: ProgramInfo, result: OclResult<Vec<u8>>) -> ProgramInfoResult {
         match result {
-<<<<<<< HEAD
             Ok(result) => {
                 match request {
                     ProgramInfo::ReferenceCount => {
@@ -1862,51 +1303,6 @@
                     // _ => ProgramInfoResult::TemporaryPlaceholderVariant(result),
                 }
             }
-=======
-            Ok(result) => { match request {
-                ProgramInfo::ReferenceCount => {
-                    let r = unsafe { util::bytes_into::<u32>(result) };
-                    ProgramInfoResult::ReferenceCount(r)
-                },
-                ProgramInfo::Context => {
-                    let ptr = unsafe { util::bytes_into::<*mut c_void>(result) };
-                    ProgramInfoResult::Context(unsafe { Context::from_copied_ptr(ptr) })
-                },
-                ProgramInfo::NumDevices => {
-                    let r = unsafe { util::bytes_into::<u32>(result) };
-                    ProgramInfoResult::NumDevices(r)
-                },
-                ProgramInfo::Devices => {
-                    ProgramInfoResult::Devices(
-                        unsafe { util::bytes_into_vec::<DeviceId>(result) }
-                    )
-                },
-                ProgramInfo::Source => {
-                    match String::from_utf8(result) {
-                        Ok(s) => ProgramInfoResult::Source(s),
-                        Err(err) => ProgramInfoResult::Error(Box::new(OclError::from(err))),
-                    }
-                },
-                ProgramInfo::BinarySizes => { ProgramInfoResult::BinarySizes(
-                        unsafe { util::bytes_into_vec::<usize>(result) }
-                ) },
-                ProgramInfo::Binaries => {
-                    // [FIXME]: UNIMPLEMENTED
-                    ProgramInfoResult::Binaries(Vec::with_capacity(0))
-                },
-                ProgramInfo::NumKernels => {
-                    let r = unsafe { util::bytes_into::<usize>(result) };
-                    ProgramInfoResult::NumKernels(r)
-                },
-                ProgramInfo::KernelNames => {
-                    match String::from_utf8(result) {
-                        Ok(s) => ProgramInfoResult::KernelNames(s),
-                        Err(err) => ProgramInfoResult::Error(Box::new(OclError::from(err))),
-                    }
-                },
-                // _ => ProgramInfoResult::TemporaryPlaceholderVariant(result),
-            } }
->>>>>>> 1524c98b
             Err(err) => ProgramInfoResult::Error(Box::new(err)),
         }
     }
@@ -1958,7 +1354,6 @@
 impl ProgramBuildInfoResult {
     pub fn from_bytes(request: ProgramBuildInfo, result: OclResult<Vec<u8>>) -> ProgramBuildInfoResult {
         match result {
-<<<<<<< HEAD
             Ok(result) => {
                 match request {
                     ProgramBuildInfo::BuildStatus => {
@@ -1990,35 +1385,6 @@
                     }
                 }
             }
-=======
-            Ok(result) => { match request {
-                ProgramBuildInfo::BuildStatus => {
-                    let r = unsafe { util::bytes_into::<i32>(result) };
-                    match ProgramBuildStatus::from_i32(r) {
-                        Some(b) => ProgramBuildInfoResult::BuildStatus(b),
-                        None => ProgramBuildInfoResult::Error(Box::new(
-                            OclError::new(format!("Error converting '{}' to \
-                                ProgramBuildStatus.", r)))),
-                    }
-                },
-                ProgramBuildInfo::BuildOptions => {
-                    match String::from_utf8(result) {
-                        Ok(s) => ProgramBuildInfoResult::BuildOptions(s),
-                        Err(err) => ProgramBuildInfoResult::Error(Box::new(OclError::from(err))),
-                    }
-                },
-                ProgramBuildInfo::BuildLog => {
-                    match String::from_utf8(result) {
-                        Ok(s) => ProgramBuildInfoResult::BuildLog(s),
-                        Err(err) => ProgramBuildInfoResult::Error(Box::new(OclError::from(err))),
-                    }
-                },
-                ProgramBuildInfo::BinaryType => {
-                    let r = unsafe { util::bytes_into::<ProgramBinaryType>(result) };
-                    ProgramBuildInfoResult::BinaryType(r)
-                },
-            } }
->>>>>>> 1524c98b
             Err(err) => ProgramBuildInfoResult::Error(Box::new(err)),
         }
     }
@@ -2064,7 +1430,6 @@
 impl KernelInfoResult {
     pub fn from_bytes(request: KernelInfo, result: OclResult<Vec<u8>>) -> KernelInfoResult {
         match result {
-<<<<<<< HEAD
             Ok(result) => {
                 match request {
                     KernelInfo::FunctionName => {
@@ -2097,38 +1462,6 @@
                     }
                 }
             }
-=======
-            Ok(result) => match request {
-                KernelInfo::FunctionName => {
-                    match String::from_utf8(result) {
-                        Ok(s) => KernelInfoResult::FunctionName(s),
-                        Err(err) => KernelInfoResult::Error(Box::new(OclError::from(err))),
-                    }
-                },
-                KernelInfo::NumArgs => {
-                    let r = unsafe { util::bytes_into::<u32>(result) };
-                    KernelInfoResult::NumArgs(r)
-                },
-                KernelInfo::ReferenceCount => {
-                    let r = unsafe { util::bytes_into::<u32>(result) };
-                    KernelInfoResult::ReferenceCount(r)
-                },
-                KernelInfo::Context => {
-                    let ptr = unsafe { util::bytes_into::<*mut c_void>(result) };
-                    KernelInfoResult::Context(unsafe { Context::from_copied_ptr(ptr) })
-                },
-                KernelInfo::Program => {
-                    let ptr = unsafe { util::bytes_into::<*mut c_void>(result) };
-                    KernelInfoResult::Program(unsafe { Program::from_copied_ptr(ptr) })
-                },
-                KernelInfo::Attributes => {
-                    match String::from_utf8(result) {
-                        Ok(s) => KernelInfoResult::Attributes(s),
-                        Err(err) => KernelInfoResult::Error(Box::new(OclError::from(err))),
-                    }
-                },
-            },
->>>>>>> 1524c98b
             Err(err) => KernelInfoResult::Error(Box::new(err)),
         }
     }
@@ -2175,7 +1508,6 @@
 impl KernelArgInfoResult {
     pub fn from_bytes(request: KernelArgInfo, result: OclResult<Vec<u8>>) -> KernelArgInfoResult {
         match result {
-<<<<<<< HEAD
             Ok(result) => {
                 match request {
                     KernelArgInfo::AddressQualifier => {
@@ -2218,44 +1550,6 @@
                     }
                 }
             }
-=======
-            Ok(result) => match request {
-                KernelArgInfo::AddressQualifier => {
-                    let r = unsafe { util::bytes_into::<u32>(result) };
-                    match KernelArgAddressQualifier::from_u32(r) {
-                        Some(kaaq) => KernelArgInfoResult::AddressQualifier(kaaq),
-                        None => KernelArgInfoResult::Error(Box::new(
-                            OclError::new(format!("Error converting '{}' to \
-                                KernelArgAddressQualifier.", r)))),
-                    }
-                },
-                KernelArgInfo::AccessQualifier => {
-                    let r = unsafe { util::bytes_into::<u32>(result) };
-                    match KernelArgAccessQualifier::from_u32(r) {
-                        Some(kaaq) => KernelArgInfoResult::AccessQualifier(kaaq),
-                        None => KernelArgInfoResult::Error(Box::new(
-                            OclError::new(format!("Error converting '{}' to \
-                                KernelArgAccessQualifier.", r)))),
-                    }
-                },
-                KernelArgInfo::TypeName => {
-                    match String::from_utf8(result) {
-                        Ok(s) => KernelArgInfoResult::TypeName(s),
-                        Err(err) => KernelArgInfoResult::Error(Box::new(OclError::from(err))),
-                    }
-                },
-                KernelArgInfo::TypeQualifier => {
-                    let r = unsafe { util::bytes_into::<KernelArgTypeQualifier>(result) };
-                    KernelArgInfoResult::TypeQualifier(r)
-                },
-                KernelArgInfo::Name => {
-                    match String::from_utf8(result) {
-                        Ok(s) => KernelArgInfoResult::Name(s),
-                        Err(err) => KernelArgInfoResult::Error(Box::new(OclError::from(err))),
-                    }
-                },
-            },
->>>>>>> 1524c98b
             Err(err) => KernelArgInfoResult::Error(Box::new(err)),
         }
     }
@@ -2302,7 +1596,6 @@
 impl KernelWorkGroupInfoResult {
     pub fn from_bytes(request: KernelWorkGroupInfo, result: OclResult<Vec<u8>>) -> KernelWorkGroupInfoResult {
         match result {
-<<<<<<< HEAD
             Ok(result) => {
                 match request {
                     KernelWorkGroupInfo::WorkGroupSize => {
@@ -2322,13 +1615,6 @@
                         KernelWorkGroupInfoResult::LocalMemSize(r)
                     }
                     KernelWorkGroupInfo::PreferredWorkGroupSizeMultiple => {
-=======
-            Ok(result) => match request {
-                KernelWorkGroupInfo::WorkGroupSize => {
-                    if result.is_empty() {
-                        KernelWorkGroupInfoResult::WorkGroupSize(0)
-                    } else {
->>>>>>> 1524c98b
                         let r = unsafe { util::bytes_into::<usize>(result) };
                         KernelWorkGroupInfoResult::PreferredWorkGroupSizeMultiple(r)
                     }
