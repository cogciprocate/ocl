// ocl::core::

//! Thin wrappers for the `OpenCL` FFI functions and types.
//!
//! *The layer between the hard rough and the soft furry parts...*
//!
//! Allows access to `OpenCL` FFI functions with a minimal layer of abstraction,
//! providing both safety and convenience. Using functions in this module is
//! only recommended for use when functionality has not yet been implemented
//! on the 'standard' ocl interfaces. The 'core' and 'standard' interfaces are
//! all completely interoperable, and generally feature-equivalent.
//!
//!
//! ## Even Lower Level: [`cl_h`]
//!
//! If there's still something missing or for some reason you need direct FFI
//! access, use the functions in the [`cl_h`] module. The pointers used by
//! [`cl_h`] functions can be wrapped in [`core`] wrappers (core::PlatformId,
//! core::Context, etc.) and passed to [`core`] module functions. Likewise the
//! other way around (using, for example: [`EventRaw::as_ptr`]).
//!
//!
//! ## Performance
//!
//! Performance between all three interface layers, [`cl_h`], [`core`], and
//! the 'standard' types, is identical or virtually identical (if not, please
//! file an issue).
//!
//!
//! ## Safety
//!
//! At the time of writing, some functions still *may* break Rust's usual
//! safety promises and have not been 100% comprehensively evaluated and
//! tested. Please file an [issue] if you discover something!
//!
//!
//! ## Length vs Size
//!
//! No, not that...
//!
//! Quantifiers passed to functions in the `OpenCL` API are generally expressed
//! in terms of bytes where units passed to functions in this module are
//! expected to be `bytes / sizeof(T)`, corresponding with units returned by
//! the ubiquitous `.len()` method. The suffix '_size' or '_bytes' is
//! generally used when a parameter deviates from this convention.
//!
//!
//! ## More Documentation
//!
//! As most of the functions here are minimally documented, please refer to
//! the official `OpenCL` documentation linked below. Although there isn't a
//! precise 1:1 parameter mapping between the `core` and original functions,
//! it's close enough (modulo the size/len difference discussed above) to help
//! sort out any questions you may have until a more thorough documentation
//! pass can be made. View the source code in [`src/core/functions.rs`] for
//! more mapping details.
//!
//! [`OpenCL` 1.2 SDK Reference:
//! https://www.khronos.org/registry/cl/sdk/1.2/docs/man/xhtml/]
//!
//!
//! ## Help Wanted
//!
//! Please help complete coverage of any FFI functions you may need by filing
//! an [issue](https://github.com/cogciprocate/ocl/issues) or creating a [pull
//! request](https://github.com/cogciprocate/ocl/pulls).
//!
//! [STATUS]: <br/> Coverage of core stuff: 100%. <br/> Coverage of peripheral
//! stuff: 90%. <br/>
//!
//!
//! ## `core` Stands Alone
//!
//! This module may eventually be moved to its own separate crate (with its
//! dependencies `cl_h` and `error`).
//!
//!
//! [issue]: https://github.com/cogciprocate/ocl/issues
//! [`cl_h`]: /ocl/ocl/cl_h/index.html
//! [`core`]: /ocl/ocl/core/index.html
//! [`Error`]: /ocl/ocl/enum.Error.html
//! [`EventRaw::as_ptr`]: /ocl/ocl/core/struct.EventRaw.html#method.as_ptr
//! [`clSetKernelArg`]: https://www.khronos.org/registry/cl/sdk/1.2/docs/man/xhtml/clSetKernelArg.html
//! [`OpenCL` 1.2 SDK Reference: https://www.khronos.org/registry/cl/sdk/1.2/docs/man/xhtml/]: https://www.khronos.org/registry/cl/sdk/1.2/docs/man/xhtml/
//! [`src/core/functions.rs`]: /ocl/src/ocl/src/core/functions.rs.html

mod functions;
pub mod types;

use std::fmt::{Display, Debug};
// use std::num::{Zero, One};
use std::ops::{Add, Sub, Mul, Div, Rem};
use libc;
use num::{NumCast, FromPrimitive, ToPrimitive};
use rand::distributions::range::SampleRange;
use cl_h;
// use ffi::{cl_gl_h, glcorearb_h};
use ffi;

pub use self::functions::{ get_platform_ids, get_platform_info,
    get_device_ids, get_device_info, create_sub_devices, retain_device,
    release_device, create_context, create_context_from_type, retain_context,
    release_context, get_context_info, create_command_queue, retain_command_queue,
    release_command_queue, get_command_queue_info, create_buffer,
    create_sub_buffer, create_image, retain_mem_object, release_mem_object,
    get_supported_image_formats, get_mem_object_info, get_image_info,
    set_mem_object_destructor_callback, create_sampler, retain_sampler,
    release_sampler, get_sampler_info, create_program_with_source,
    create_program_with_binary, create_program_with_built_in_kernels,
    retain_program, release_program, build_program, compile_program, link_program,
    create_build_program, get_program_info,
    get_program_build_info, create_kernel, create_kernels_in_program,
    retain_kernel, release_kernel, set_kernel_arg, get_kernel_info,
    get_kernel_arg_info, get_kernel_work_group_info, wait_for_events,
    get_event_info, create_user_event, retain_event, release_event,
    set_user_event_status, set_event_callback, get_event_profiling_info, flush,
    finish, enqueue_read_buffer, enqueue_read_buffer_rect, enqueue_write_buffer,
    enqueue_write_buffer_rect, enqueue_copy_buffer,
    create_from_gl_buffer, create_from_gl_renderbuffer, create_from_gl_texture,
    create_from_gl_texture_2d, create_from_gl_texture_3d, // deprecated
    enqueue_acquire_gl_buffer, enqueue_release_gl_buffer,
    enqueue_fill_buffer,
    enqueue_copy_buffer_rect, enqueue_read_image, enqueue_write_image,
    enqueue_fill_image, enqueue_copy_image, enqueue_copy_image_to_buffer,
    enqueue_copy_buffer_to_image, enqueue_map_buffer, enqueue_map_image,
    enqueue_unmap_mem_object, enqueue_migrate_mem_objects, enqueue_kernel,
    enqueue_task, enqueue_native_kernel, enqueue_marker_with_wait_list,
    enqueue_barrier_with_wait_list, get_extension_function_address_for_platform,
    wait_for_event, get_event_status, default_platform_idx,
    program_build_err, verify_context, default_platform, default_device_type };

pub use self::types::abs::{ClEventPtrNew, ClEventRef, ClPlatformIdPtr, ClDeviceIdPtr, EventRefWrapper,
    PlatformId, DeviceId, Context, CommandQueue, Mem, Program, Kernel, Event, EventList, Sampler,
    ClWaitList};

pub use self::types::structs::{ContextProperties, ImageFormat, ImageDescriptor, BufferRegion,
    ContextPropertyValue};

pub use self::types::enums::{KernelArg, PlatformInfoResult, DeviceInfoResult,
    ContextInfoResult, CommandQueueInfoResult, MemInfoResult,
    ImageInfoResult, SamplerInfoResult, ProgramInfoResult, ProgramBuildInfoResult,
    KernelInfoResult, KernelArgInfoResult, KernelWorkGroupInfoResult,
    EventInfoResult, ProfilingInfoResult};

pub use self::types::vectors::{
    ClChar2, ClChar3, ClChar4, ClChar8, ClChar16,
    ClUchar2, ClUchar3, ClUchar4, ClUchar8, ClUchar16,
    ClShort2, ClShort3, ClShort4, ClShort8, ClShort16,
    ClUshort2, ClUshort3, ClUshort4, ClUshort8, ClUshort16,
    ClInt2, ClInt3, ClInt4, ClInt8, ClInt16,
    ClUint2, ClUint3, ClUint4, ClUint8, ClUint16,
    ClLong1, ClLong2, ClLong3, ClLong4, ClLong8, ClLong16,
    ClUlong1, ClUlong2, ClUlong3, ClUlong4, ClUlong8, ClUlong16,
    ClFloat2, ClFloat3, ClFloat4, ClFloat8, ClFloat16,
    ClDouble2, ClDouble3, ClDouble4, ClDouble8, ClDouble16,
};

//=============================================================================
//================================ CONSTANTS ==================================
//=============================================================================

// pub const DEFAULT_DEVICE_TYPE: cl_h::cl_device_type = cl_h::CL_DEVICE_TYPE_DEFAULT;
pub const DEVICES_MAX: u32 = 64;
// pub const DEFAULT_PLATFORM_IDX: usize = 0;
// pub const DEFAULT_DEVICE_IDX: usize = 0;

//=============================================================================
//================================= TYPEDEFS ==================================
//=============================================================================

pub type EventCallbackFn = extern "C" fn (cl_h::cl_event, i32, *mut libc::c_void);
pub type CreateContextCallbackFn = extern "C" fn (*const libc::c_char, *const libc::c_void,
    libc::size_t, *mut libc::c_void);
pub type BuildProgramCallbackFn = extern "C" fn (*mut libc::c_void, *mut libc::c_void);
pub type UserDataPtr = *mut libc::c_void;

//=============================================================================
//================================== TRAITS ===================================
//=============================================================================

/// A type usable within `OpenCL` kernels.
///
/// Includes all of the signed, unsigned, and floating point 8 bit - 64 bit
/// scalar primitives (ex.: cl_char, cl_uint, cl_double) (exception: cl_half)
/// and their vector counterparts (ex.: cl_int4, cl_float3, cl_short16);
///
pub unsafe trait OclPrm: PartialEq + Copy + Clone + Default + Debug {}

unsafe impl<S> OclPrm for S where S: OclScl {}


/// A scalar type usable within `OpenCL` kernels.
///
/// Meant as a grab bag of potentially useful traits for dealing with various
/// scalar primitives. Primarily (solely?) used by testing and formatting
/// functions.
///
/// To describe the contents of buffers, etc., prefer using the more general
/// `OclPrm` trait unless scalar operations are required.
///
pub unsafe trait OclScl: Copy + Clone + PartialOrd + NumCast + Default + /*Zero + One +*/ Add + Sub +
    Mul + Div + Rem + Display + Debug + FromPrimitive + ToPrimitive + SampleRange {}

unsafe impl<T> OclScl for T where T: Copy + Clone + PartialOrd + NumCast + Default + /*Zero + One +*/
    Add + Sub + Mul + Div + Rem + Display + Debug + FromPrimitive + ToPrimitive + SampleRange {}


/// A vector type usable within `OpenCL` kernels.
pub unsafe trait OclVec {}

// unsafe impl<P> OclVec for [P] where P: OclPrm {}


// impl<'a, T> OclPrm for &'a T where T: Copy + Clone + PartialOrd + NumCast +
//     Default + Zero + One + Add + Sub + Mul + Div + Rem + Display + Debug +
//     FromPrimitive + ToPrimitive + SampleRange {}


// pub unsafe trait EventPtr: Debug {
//     unsafe fn as_ptr(&self) -> cl_event {
//         *(self as *const Self as *const _ as *const cl_event)
//     }
// }

// /// Types which are physically arrays of cl_events.
// pub unsafe trait EventListPtr: Debug {
//     unsafe fn as_ptr(&self) -> *const cl_event {
//         self as *const Self as *const _ as *const cl_event
//     }
// }

//=============================================================================
//================================ BITFIELDS ==================================
//=============================================================================

bitflags! {
    /// cl_device_type - bitfield
    ///
    /// * `CL_DEVICE_TYPE_DEFAULT`: The default `OpenCL` device in the system.
    /// * `CL_DEVICE_TYPE_CPU`: An `OpenCL` device that is the host processor.
    ///   The host processor runs the `OpenCL` implementations and is a single
    ///   or multi-core CPU.
    /// * `CL_DEVICE_TYPE_GPU`: An `OpenCL` device that is a GPU. By this we
    ///   mean that the device can also be used to accelerate a 3D API such as
    ///   OpenGL or DirectX.
    /// * `CL_DEVICE_TYPE_ACCELERATOR`: Dedicated `OpenCL` accelerators (for
    ///   example the IBM CELL Blade). These devices communicate with the host
    ///   processor using a peripheral interconnect such as PCIe.
    /// * `CL_DEVICE_TYPE_ALL`: A union of all flags.
    ///
    pub flags DeviceType: u64 {
        const DEVICE_TYPE_DEFAULT = 1 << 0,
        const DEVICE_TYPE_CPU = 1 << 1,
        const DEVICE_TYPE_GPU = 1 << 2,
        const DEVICE_TYPE_ACCELERATOR = 1 << 3,
        const DEVICE_TYPE_CUSTOM = 1 << 4,
        const DEVICE_TYPE_ALL = 0xFFFFFFFF,
    }
}

impl Default for DeviceType {
    fn default() -> DeviceType {
        DEVICE_TYPE_ALL
    }
}

bitflags! {
    /// cl_device_fp_config - bitfield
    pub flags DeviceFpConfig: u64 {
        const FP_DENORM = 1 << 0,
        const FP_INF_NAN = 1 << 1,
        const FP_ROUND_TO_NEAREST = 1 << 2,
        const FP_ROUND_TO_ZERO = 1 << 3,
        const FP_ROUND_TO_INF = 1 << 4,
        const FP_FMA = 1 << 5,
        const FP_SOFT_FLOAT = 1 << 6,
        const FP_CORRECTLY_ROUNDED_DIVIDE_SQRT = 1 << 7,
    }
}


bitflags! {
    /// cl_device_exec_capabilities - bitfield
    pub flags DeviceExecCapabilities: u64 {
        const EXEC_KERNEL = 1 << 0,
        const EXEC_NATIVE_KERNEL = 1 << 1,
    }
}


bitflags! {
    /// cl_command_queue_properties - bitfield
    pub flags CommandQueueProperties: u64 {
        const QUEUE_OUT_OF_ORDER_EXEC_MODE_ENABLE = 1 << 0,
        const QUEUE_PROFILING_ENABLE = 1 << 1,
    }
}

bitflags! {
    /// cl_device_affinity_domain
    pub flags DeviceAffinityDomain: u64 {
        const DEVICE_AFFINITY_DOMAIN_NUMA = 1 << 0,
        const DEVICE_AFFINITY_DOMAIN_L4_CACHE = 1 << 1,
        const DEVICE_AFFINITY_DOMAIN_L3_CACHE = 1 << 2,
        const DEVICE_AFFINITY_DOMAIN_L2_CACHE = 1 << 3,
        const DEVICE_AFFINITY_DOMAIN_L1_CACHE = 1 << 4,
        const DEVICE_AFFINITY_DOMAIN_NEXT_PARTITIONABLE = 1 << 5,
    }
}

bitflags! {
    /// cl_mem_flags - bitfield
    pub flags MemFlags: u64 {
        const MEM_READ_WRITE = 1 << 0,
        const MEM_WRITE_ONLY = 1 << 1,
        const MEM_READ_ONLY = 1 << 2,
        const MEM_USE_HOST_PTR = 1 << 3,
        const MEM_ALLOC_HOST_PTR = 1 << 4,
        const MEM_COPY_HOST_PTR = 1 << 5,
        // RESERVED            1<< 6,
        const MEM_HOST_WRITE_ONLY = 1 << 7,
        const MEM_HOST_READ_ONLY = 1 << 8,
        const MEM_HOST_NO_ACCESS = 1 << 9,
    }
}

impl Default for MemFlags {
    fn default() -> MemFlags {
        MEM_READ_WRITE
    }
}

bitflags! {
    /// cl_mem_migration_flags - bitfield
    pub flags MemMigrationFlags: u64 {
        const MIGRATE_MEM_OBJECT_HOST = 1 << 0,
        const MIGRATE_MEM_OBJECT_CONTENT_UNDEFINED = 1 << 1,
    }
}

bitflags! {
    /// cl_map_flags - bitfield
    pub flags MapFlags: u64 {
        const MAP_READ = 1 << 0,
        const MAP_WRITE = 1 << 1,
        const MAP_WRITE_INVALIDATE_REGION = 1 << 2,
    }
}

bitflags! {
    /// cl_program_binary_type
    pub flags ProgramBinaryType: u32 {
        const PROGRAM_BINARY_TYPE_NONE = 0x0,
        const PROGRAM_BINARY_TYPE_COMPILED_OBJECT = 0x1,
        const PROGRAM_BINARY_TYPE_LIBRARY = 0x2,
        const PROGRAM_BINARY_TYPE_EXECUTABLE = 0x4,
    }
}

bitflags! {
    /// cl_kernel_arg_type_qualifer
    pub flags KernelArgTypeQualifier: u64 {
        const KERNEL_ARG_TYPE_NONE = 0,
        const KERNEL_ARG_TYPE_CONST = 1 << 0,
        const KERNEL_ARG_TYPE_RESTRICT = 1 << 1,
        const KERNEL_ARG_TYPE_VOLATILE = 1 << 2,
    }
}

//=============================================================================
//=============================== ENUMERATORS =================================
//=============================================================================

enum_from_primitive! {
    /// specify the texture target type
    #[repr(C)]
    #[derive(Clone, Copy, Debug, PartialEq)]
    pub enum GlTextureTarget {
        GlTexture1d = ffi::GL_TEXTURE_1D as isize,
        GlTexture1dArray = ffi::GL_TEXTURE_1D_ARRAY as isize,
        GlTextureBuffer = ffi::GL_TEXTURE_BUFFER as isize,
        GlTexture2d = ffi::GL_TEXTURE_2D as isize,
        GlTexture2dArray = ffi::GL_TEXTURE_2D_ARRAY as isize,
        GlTexture3d = ffi::GL_TEXTURE_3D as isize,
        GlTextureCubeMapPositiveX = ffi::GL_TEXTURE_CUBE_MAP_POSITIVE_X as isize,
        GlTextureCubeMapPositiveY = ffi::GL_TEXTURE_CUBE_MAP_POSITIVE_Y as isize,
        GlTextureCubeMapPositiveZ = ffi::GL_TEXTURE_CUBE_MAP_POSITIVE_Z as isize,
        GlTextureCubeMapNegativeX = ffi::GL_TEXTURE_CUBE_MAP_NEGATIVE_X as isize,
        GlTextureCubeMapNegativeY = ffi::GL_TEXTURE_CUBE_MAP_NEGATIVE_Y as isize,
        GlTextureCubeMapNegativeZ = ffi::GL_TEXTURE_CUBE_MAP_NEGATIVE_Z as isize,
        GlTextureRectangle = ffi::GL_TEXTURE_RECTANGLE as isize,
    }
}

enum_from_primitive! {
    // cl_gl_object_type = 0x2000 - 0x200F enum values are currently taken
    #[repr(C)]
    #[derive(Debug, PartialEq, Clone)]
    pub enum ClGlObjectType {
        ClGlObjectBuffer = ffi::CL_GL_OBJECT_BUFFER as isize,
        ClGlObjectTexture2D = ffi::CL_GL_OBJECT_TEXTURE2D as isize,
        ClGlObjectTexture3D = ffi::CL_GL_OBJECT_TEXTURE3D as isize,
        ClGlObjectRenderbuffer = ffi::CL_GL_OBJECT_RENDERBUFFER as isize,
        ClGlObjectTexture2DArray = ffi::CL_GL_OBJECT_TEXTURE2D_ARRAY as isize,
        ClGlObjectTexture1D = ffi::CL_GL_OBJECT_TEXTURE1D as isize,
        ClGlObjectTexture1DArray = ffi::CL_GL_OBJECT_TEXTURE1D_ARRAY as isize,
        ClGlObjectTextureBuffer = ffi::CL_GL_OBJECT_TEXTURE_BUFFER as isize,
    }
}

enum_from_primitive! {
    /// Specifies the number of channels and the channel layout i.e. the memory layout in which channels are stored in the image. Valid values are described in the table below. (from SDK)
    #[repr(C)]
    #[derive(Clone, Copy, Debug, PartialEq)]
    pub enum ImageChannelOrder {
        R = cl_h::CL_R as isize,
        A = cl_h::CL_A as isize,
        Rg = cl_h::CL_RG as isize,
        Ra = cl_h::CL_RA as isize,
        // This format can only be used if channel data type = CL_UNORM_SHORT_565, CL_UNORM_SHORT_555 or CL_UNORM_INT101010:
        Rgb = cl_h::CL_RGB as isize,
        Rgba = cl_h::CL_RGBA as isize,
        // This format can only be used if channel data type = CL_UNORM_INT8, CL_SNORM_INT8, CL_SIGNED_INT8 or CL_UNSIGNED_INT8:
        Bgra = cl_h::CL_BGRA as isize,
        // This format can only be used if channel data type = CL_UNORM_INT8, CL_SNORM_INT8, CL_SIGNED_INT8 or CL_UNSIGNED_INT8:
        Argb = cl_h::CL_ARGB as isize,
        // This format can only be used if channel data type = CL_UNORM_INT8, CL_UNORM_INT16, CL_SNORM_INT8, CL_SNORM_INT16, CL_HALF_FLOAT, or CL_FLOAT:
        Intensity = cl_h::CL_INTENSITY as isize,
        // This format can only be used if channel data type = CL_UNORM_INT8, CL_UNORM_INT16, CL_SNORM_INT8, CL_SNORM_INT16, CL_HALF_FLOAT, or CL_FLOAT:
        Luminance = cl_h::CL_LUMINANCE as isize,
        Rx = cl_h::CL_Rx as isize,
        Rgx = cl_h::CL_RGx as isize,
        // This format can only be used if channel data type = CL_UNORM_SHORT_565, CL_UNORM_SHORT_555 or CL_UNORM_INT101010:
        Rgbx = cl_h::CL_RGBx as isize,
        Depth = cl_h::CL_DEPTH as isize,
        DepthStencil = cl_h::CL_DEPTH_STENCIL as isize,
    }
}

enum_from_primitive! {
    /// Describes the size of the channel data type. The number of bits per element determined by the image_channel_data_type and image_channel_order must be a power of two. The list of supported values is described in the table below. (from SDK)
    #[repr(C)]
    #[derive(Clone, Copy, Debug, PartialEq)]
    pub enum ImageChannelDataType {
        // Each channel component is a normalized signed 8-bit integer value:
        SnormInt8 = cl_h::CL_SNORM_INT8 as isize,
        // Each channel component is a normalized signed 16-bit integer value:
        SnormInt16 = cl_h::CL_SNORM_INT16 as isize,
        // Each channel component is a normalized unsigned 8-bit integer value:
        UnormInt8 = cl_h::CL_UNORM_INT8 as isize,
        // Each channel component is a normalized unsigned 16-bit integer value:
        UnormInt16 = cl_h::CL_UNORM_INT16 as isize,
        // Represents a normalized 5-6-5 3-channel RGB image. The channel order must be CL_RGB or CL_RGBx:
        UnormShort565 = cl_h::CL_UNORM_SHORT_565 as isize,
        // Represents a normalized x-5-5-5 4-channel xRGB image. The channel order must be CL_RGB or CL_RGBx:
        UnormShort555 = cl_h::CL_UNORM_SHORT_555 as isize,
        // Represents a normalized x-10-10-10 4-channel xRGB image. The channel order must be CL_RGB or CL_RGBx:
        UnormInt101010 = cl_h::CL_UNORM_INT_101010 as isize,
        // Each channel component is an unnormalized signed 8-bit integer value:
        SignedInt8 = cl_h::CL_SIGNED_INT8 as isize,
        // Each channel component is an unnormalized signed 16-bit integer value:
        SignedInt16 = cl_h::CL_SIGNED_INT16 as isize,
        // Each channel component is an unnormalized signed 32-bit integer value:
        SignedInt32 = cl_h::CL_SIGNED_INT32 as isize,
        // Each channel component is an unnormalized unsigned 8-bit integer value:
        UnsignedInt8 = cl_h::CL_UNSIGNED_INT8 as isize,
        // Each channel component is an unnormalized unsigned 16-bit integer value:
        UnsignedInt16 = cl_h::CL_UNSIGNED_INT16 as isize,
        // Each channel component is an unnormalized unsigned 32-bit integer value:
        UnsignedInt32 = cl_h::CL_UNSIGNED_INT32 as isize,
        // Each channel component is a 16-bit half-float value:
        HalfFloat = cl_h::CL_HALF_FLOAT as isize,
        // Each channel component is a single precision floating-point value:
        Float = cl_h::CL_FLOAT as isize,
        // Each channel component is a normalized unsigned 24-bit integer value:
        UnormInt24 = cl_h::CL_UNORM_INT24 as isize,
    }
}


enum_from_primitive! {
    /// cl_bool
    #[repr(C)]
    #[derive(Clone, Copy, Debug, PartialEq)]
    pub enum Cbool {
        False = cl_h::CL_FALSE as isize,
        True = cl_h::CL_TRUE as isize,
    }
}


enum_from_primitive! {
    /// cl_bool: Polling
    #[repr(C)]
    #[derive(Clone, Copy, Debug, PartialEq)]
    pub enum Polling {
        Blocking = cl_h::CL_BLOCKING as isize,
        NonBlocking = cl_h::CL_NON_BLOCKING as isize,
    }
}


enum_from_primitive! {
    /// cl_platform_info
    #[repr(C)]
    #[derive(Clone, Copy, Debug, PartialEq)]
    pub enum PlatformInfo {
        Profile = cl_h::CL_PLATFORM_PROFILE as isize,
        Version = cl_h::CL_PLATFORM_VERSION as isize,
        Name = cl_h::CL_PLATFORM_NAME as isize,
        Vendor = cl_h::CL_PLATFORM_VENDOR as isize,
        Extensions = cl_h::CL_PLATFORM_EXTENSIONS as isize,
    }
}


enum_from_primitive! {
    /// cl_device_info
    #[repr(C)]
    #[derive(Clone, Copy, Debug, PartialEq)]
    pub enum DeviceInfo {
        Type = cl_h::CL_DEVICE_TYPE as isize,
        VendorId = cl_h::CL_DEVICE_VENDOR_ID as isize,
        MaxComputeUnits = cl_h::CL_DEVICE_MAX_COMPUTE_UNITS as isize,
        MaxWorkItemDimensions = cl_h::CL_DEVICE_MAX_WORK_ITEM_DIMENSIONS as isize,
        MaxWorkGroupSize = cl_h::CL_DEVICE_MAX_WORK_GROUP_SIZE as isize,
        MaxWorkItemSizes = cl_h::CL_DEVICE_MAX_WORK_ITEM_SIZES as isize,
        PreferredVectorWidthChar = cl_h::CL_DEVICE_PREFERRED_VECTOR_WIDTH_CHAR as isize,
        PreferredVectorWidthShort = cl_h::CL_DEVICE_PREFERRED_VECTOR_WIDTH_SHORT as isize,
        PreferredVectorWidthInt = cl_h::CL_DEVICE_PREFERRED_VECTOR_WIDTH_INT as isize,
        PreferredVectorWidthLong = cl_h::CL_DEVICE_PREFERRED_VECTOR_WIDTH_LONG as isize,
        PreferredVectorWidthFloat = cl_h::CL_DEVICE_PREFERRED_VECTOR_WIDTH_FLOAT as isize,
        PreferredVectorWidthDouble = cl_h::CL_DEVICE_PREFERRED_VECTOR_WIDTH_DOUBLE as isize,
        MaxClockFrequency = cl_h::CL_DEVICE_MAX_CLOCK_FREQUENCY as isize,
        AddressBits = cl_h::CL_DEVICE_ADDRESS_BITS as isize,
        MaxReadImageArgs = cl_h::CL_DEVICE_MAX_READ_IMAGE_ARGS as isize,
        MaxWriteImageArgs = cl_h::CL_DEVICE_MAX_WRITE_IMAGE_ARGS as isize,
        MaxMemAllocSize = cl_h::CL_DEVICE_MAX_MEM_ALLOC_SIZE as isize,
        Image2dMaxWidth = cl_h::CL_DEVICE_IMAGE2D_MAX_WIDTH as isize,
        Image2dMaxHeight = cl_h::CL_DEVICE_IMAGE2D_MAX_HEIGHT as isize,
        Image3dMaxWidth = cl_h::CL_DEVICE_IMAGE3D_MAX_WIDTH as isize,
        Image3dMaxHeight = cl_h::CL_DEVICE_IMAGE3D_MAX_HEIGHT as isize,
        Image3dMaxDepth = cl_h::CL_DEVICE_IMAGE3D_MAX_DEPTH as isize,
        ImageSupport = cl_h::CL_DEVICE_IMAGE_SUPPORT as isize,
        MaxParameterSize = cl_h::CL_DEVICE_MAX_PARAMETER_SIZE as isize,
        MaxSamplers = cl_h::CL_DEVICE_MAX_SAMPLERS as isize,
        MemBaseAddrAlign = cl_h::CL_DEVICE_MEM_BASE_ADDR_ALIGN as isize,
        MinDataTypeAlignSize = cl_h::CL_DEVICE_MIN_DATA_TYPE_ALIGN_SIZE as isize,
        SingleFpConfig = cl_h::CL_DEVICE_SINGLE_FP_CONFIG as isize,
        GlobalMemCacheType = cl_h::CL_DEVICE_GLOBAL_MEM_CACHE_TYPE as isize,
        GlobalMemCachelineSize = cl_h::CL_DEVICE_GLOBAL_MEM_CACHELINE_SIZE as isize,
        GlobalMemCacheSize = cl_h::CL_DEVICE_GLOBAL_MEM_CACHE_SIZE as isize,
        GlobalMemSize = cl_h::CL_DEVICE_GLOBAL_MEM_SIZE as isize,
        MaxConstantBufferSize = cl_h::CL_DEVICE_MAX_CONSTANT_BUFFER_SIZE as isize,
        MaxConstantArgs = cl_h::CL_DEVICE_MAX_CONSTANT_ARGS as isize,
        LocalMemType = cl_h::CL_DEVICE_LOCAL_MEM_TYPE as isize,
        LocalMemSize = cl_h::CL_DEVICE_LOCAL_MEM_SIZE as isize,
        ErrorCorrectionSupport = cl_h::CL_DEVICE_ERROR_CORRECTION_SUPPORT as isize,
        ProfilingTimerResolution = cl_h::CL_DEVICE_PROFILING_TIMER_RESOLUTION as isize,
        EndianLittle = cl_h::CL_DEVICE_ENDIAN_LITTLE as isize,
        Available = cl_h::CL_DEVICE_AVAILABLE as isize,
        CompilerAvailable = cl_h::CL_DEVICE_COMPILER_AVAILABLE as isize,
        ExecutionCapabilities = cl_h::CL_DEVICE_EXECUTION_CAPABILITIES as isize,
        QueueProperties = cl_h::CL_DEVICE_QUEUE_PROPERTIES as isize,
        Name = cl_h::CL_DEVICE_NAME as isize,
        Vendor = cl_h::CL_DEVICE_VENDOR as isize,
        DriverVersion = cl_h::CL_DRIVER_VERSION as isize,
        Profile = cl_h::CL_DEVICE_PROFILE as isize,
        Version = cl_h::CL_DEVICE_VERSION as isize,
        Extensions = cl_h::CL_DEVICE_EXTENSIONS as isize,
        Platform = cl_h::CL_DEVICE_PLATFORM as isize,
        DoubleFpConfig = cl_h::CL_DEVICE_DOUBLE_FP_CONFIG as isize,
        HalfFpConfig = cl_h::CL_DEVICE_HALF_FP_CONFIG as isize,
        PreferredVectorWidthHalf = cl_h::CL_DEVICE_PREFERRED_VECTOR_WIDTH_HALF as isize,
        HostUnifiedMemory = cl_h::CL_DEVICE_HOST_UNIFIED_MEMORY as isize,
        NativeVectorWidthChar = cl_h::CL_DEVICE_NATIVE_VECTOR_WIDTH_CHAR as isize,
        NativeVectorWidthShort = cl_h::CL_DEVICE_NATIVE_VECTOR_WIDTH_SHORT as isize,
        NativeVectorWidthInt = cl_h::CL_DEVICE_NATIVE_VECTOR_WIDTH_INT as isize,
        NativeVectorWidthLong = cl_h::CL_DEVICE_NATIVE_VECTOR_WIDTH_LONG as isize,
        NativeVectorWidthFloat = cl_h::CL_DEVICE_NATIVE_VECTOR_WIDTH_FLOAT as isize,
        NativeVectorWidthDouble = cl_h::CL_DEVICE_NATIVE_VECTOR_WIDTH_DOUBLE as isize,
        NativeVectorWidthHalf = cl_h::CL_DEVICE_NATIVE_VECTOR_WIDTH_HALF as isize,
        OpenclCVersion = cl_h::CL_DEVICE_OPENCL_C_VERSION as isize,
        LinkerAvailable = cl_h::CL_DEVICE_LINKER_AVAILABLE as isize,
        BuiltInKernels = cl_h::CL_DEVICE_BUILT_IN_KERNELS as isize,
        ImageMaxBufferSize = cl_h::CL_DEVICE_IMAGE_MAX_BUFFER_SIZE as isize,
        ImageMaxArraySize = cl_h::CL_DEVICE_IMAGE_MAX_ARRAY_SIZE as isize,
        ParentDevice = cl_h::CL_DEVICE_PARENT_DEVICE as isize,
        PartitionMaxSubDevices = cl_h::CL_DEVICE_PARTITION_MAX_SUB_DEVICES as isize,
        PartitionProperties = cl_h::CL_DEVICE_PARTITION_PROPERTIES as isize,
        PartitionAffinityDomain = cl_h::CL_DEVICE_PARTITION_AFFINITY_DOMAIN as isize,
        PartitionType = cl_h::CL_DEVICE_PARTITION_TYPE as isize,
        ReferenceCount = cl_h::CL_DEVICE_REFERENCE_COUNT as isize,
        PreferredInteropUserSync = cl_h::CL_DEVICE_PREFERRED_INTEROP_USER_SYNC as isize,
        PrintfBufferSize = cl_h::CL_DEVICE_PRINTF_BUFFER_SIZE as isize,
        ImagePitchAlignment = cl_h::CL_DEVICE_IMAGE_PITCH_ALIGNMENT as isize,
        ImageBaseAddressAlignment = cl_h::CL_DEVICE_IMAGE_BASE_ADDRESS_ALIGNMENT as isize,
    }
}


enum_from_primitive! {
    /// cl_mem_cache_type
    #[repr(C)]
    #[derive(Clone, Copy, Debug, PartialEq)]
    pub enum DeviceMemCacheType {
        None = cl_h::CL_NONE as isize,
        ReadOnlyCache = cl_h::CL_READ_ONLY_CACHE as isize,
        ReadWriteCache = cl_h::CL_READ_WRITE_CACHE as isize,
    }
}


enum_from_primitive! {
    /// cl_device_local_mem_type
    #[repr(C)]
    #[derive(Clone, Copy, Debug, PartialEq)]
    pub enum DeviceLocalMemType {
        None = cl_h::CL_NONE as isize,
        Local = cl_h::CL_LOCAL as isize,
        Global = cl_h::CL_GLOBAL as isize,
    }
}


enum_from_primitive! {
    /// cl_context_info
    #[repr(C)]
    #[derive(Clone, Copy, Debug, PartialEq)]
    pub enum ContextInfo {
        ReferenceCount = cl_h::CL_CONTEXT_REFERENCE_COUNT as isize,
        Devices = cl_h::CL_CONTEXT_DEVICES as isize,
        Properties = cl_h::CL_CONTEXT_PROPERTIES as isize,
        NumDevices = cl_h::CL_CONTEXT_NUM_DEVICES as isize,
    }
}

<<<<<<< HEAD
=======
// [TODO]: Do proper auto-detection of available OpenGL context type.
>>>>>>> a943781c
#[cfg(target_os = "macos")]
const CL_CGL_SHAREGROUP_KHR_OS_SPECIFIC: isize = ffi::CL_CONTEXT_PROPERTY_USE_CGL_SHAREGROUP_APPLE;
#[cfg(not(target_os = "macos"))]
const CL_CGL_SHAREGROUP_KHR_OS_SPECIFIC: isize = ffi::CL_CGL_SHAREGROUP_KHR;

enum_from_primitive! {
    /// cl_context_info + cl_context_properties
    #[repr(C)]
    #[derive(Clone, Copy, Debug, PartialEq, Eq, Hash)]
    pub enum ContextProperty {
        Platform = ffi::CL_CONTEXT_PLATFORM as isize,
        InteropUserSync = ffi::CL_CONTEXT_INTEROP_USER_SYNC as isize,
        D3d10DeviceKhr = ffi::CL_CONTEXT_D3D10_DEVICE_KHR as isize,
        GlContextKhr = ffi::CL_GL_CONTEXT_KHR as isize,
        EglDisplayKhr = ffi::CL_EGL_DISPLAY_KHR as isize,
        GlxDisplayKhr = ffi::CL_GLX_DISPLAY_KHR as isize,
        CglSharegroupKhr = CL_CGL_SHAREGROUP_KHR_OS_SPECIFIC,
        WglHdcKhr = ffi::CL_WGL_HDC_KHR as isize,
        AdapterD3d9Khr = ffi::CL_CONTEXT_ADAPTER_D3D9_KHR as isize,
        AdapterD3d9exKhr = ffi::CL_CONTEXT_ADAPTER_D3D9EX_KHR as isize,
        AdapterDxvaKhr = ffi::CL_CONTEXT_ADAPTER_DXVA_KHR as isize,
        D3d11DeviceKhr = ffi::CL_CONTEXT_D3D11_DEVICE_KHR as isize,
    }
}


enum_from_primitive! {
    /// cl_context_info + cl_context_properties
    #[repr(C)]
    #[derive(Clone, Copy, Debug, PartialEq)]
    pub enum ContextInfoOrPropertiesPointerType {
        Platform = cl_h::CL_CONTEXT_PLATFORM as isize,
        InteropUserSync = cl_h::CL_CONTEXT_INTEROP_USER_SYNC as isize,
    }
}


enum_from_primitive! {
    /// [INCOMPLETE] cl_device_partition_property
    ///
    /// [FIXME]: This types variants should also contain data described in:
    /// [https://www.khronos.org/registry/cl/sdk/1.2/docs/man/xhtml/clCreateSubDevices.html]
    /// (https://www.khronos.org/registry/cl/sdk/1.2/docs/man/xhtml/clCreateSubDevices.html)
    ///
    #[repr(C)]
    #[derive(Clone, Copy, Debug, PartialEq)]
    pub enum DevicePartitionProperty {
        Equally = cl_h::CL_DEVICE_PARTITION_EQUALLY as isize,
        ByCounts = cl_h::CL_DEVICE_PARTITION_BY_COUNTS as isize,
        ByCountsListEnd = cl_h::CL_DEVICE_PARTITION_BY_COUNTS_LIST_END as isize,
        ByAffinityDomain = cl_h::CL_DEVICE_PARTITION_BY_AFFINITY_DOMAIN as isize,
    }
}


enum_from_primitive! {
    /// cl_command_queue_info
    #[repr(C)]
    #[derive(Clone, Copy, Debug, PartialEq)]
    pub enum CommandQueueInfo {
        Context = cl_h::CL_QUEUE_CONTEXT as isize,
        Device = cl_h::CL_QUEUE_DEVICE as isize,
        ReferenceCount = cl_h::CL_QUEUE_REFERENCE_COUNT as isize,
        Properties = cl_h::CL_QUEUE_PROPERTIES as isize,
    }
}


enum_from_primitive! {
    /// cl_channel_type
    #[repr(C)]
    #[derive(Clone, Copy, Debug, PartialEq)]
    pub enum ChannelType {
        SnormInt8 = cl_h::CL_SNORM_INT8 as isize,
        SnormInt16 = cl_h::CL_SNORM_INT16 as isize,
        UnormInt8 = cl_h::CL_UNORM_INT8 as isize,
        UnormInt16 = cl_h::CL_UNORM_INT16 as isize,
        UnormShort_565 = cl_h::CL_UNORM_SHORT_565 as isize,
        UnormShort_555 = cl_h::CL_UNORM_SHORT_555 as isize,
        UnormInt_101010 = cl_h::CL_UNORM_INT_101010 as isize,
        SignedInt8 = cl_h::CL_SIGNED_INT8 as isize,
        SignedInt16 = cl_h::CL_SIGNED_INT16 as isize,
        SignedInt32 = cl_h::CL_SIGNED_INT32 as isize,
        UnsignedInt8 = cl_h::CL_UNSIGNED_INT8 as isize,
        UnsignedInt16 = cl_h::CL_UNSIGNED_INT16 as isize,
        UnsignedInt32 = cl_h::CL_UNSIGNED_INT32 as isize,
        HalfFloat = cl_h::CL_HALF_FLOAT as isize,
        Float = cl_h::CL_FLOAT as isize,
        UnormInt24 = cl_h::CL_UNORM_INT24 as isize,
    }
}


enum_from_primitive! {
    /// cl_mem_object_type
    #[repr(C)]
    #[derive(Clone, Copy, Debug, PartialEq)]
    pub enum MemObjectType {
        Buffer = cl_h::CL_MEM_OBJECT_BUFFER as isize,
        Image2d = cl_h::CL_MEM_OBJECT_IMAGE2D as isize,
        Image3d = cl_h::CL_MEM_OBJECT_IMAGE3D as isize,
        Image2dArray = cl_h::CL_MEM_OBJECT_IMAGE2D_ARRAY as isize,
        Image1d = cl_h::CL_MEM_OBJECT_IMAGE1D as isize,
        Image1dArray = cl_h::CL_MEM_OBJECT_IMAGE1D_ARRAY as isize,
        Image1dBuffer = cl_h::CL_MEM_OBJECT_IMAGE1D_BUFFER as isize,
    }
}


enum_from_primitive! {
    /// cl_mem_info
    #[repr(C)]
    #[derive(Clone, Copy, Debug, PartialEq)]
    pub enum MemInfo {
        Type = cl_h::CL_MEM_TYPE as isize,
        Flags = cl_h::CL_MEM_FLAGS as isize,
        Size = cl_h::CL_MEM_SIZE as isize,
        HostPtr = cl_h::CL_MEM_HOST_PTR as isize,
        MapCount = cl_h::CL_MEM_MAP_COUNT as isize,
        ReferenceCount = cl_h::CL_MEM_REFERENCE_COUNT as isize,
        Context = cl_h::CL_MEM_CONTEXT as isize,
        AssociatedMemobject = cl_h::CL_MEM_ASSOCIATED_MEMOBJECT as isize,
        Offset = cl_h::CL_MEM_OFFSET as isize,
    }
}


enum_from_primitive! {
    /// cl_image_info
    #[repr(C)]
    #[derive(Clone, Copy, Debug, PartialEq)]
    pub enum ImageInfo {
        Format = cl_h::CL_IMAGE_FORMAT as isize,
        ElementSize = cl_h::CL_IMAGE_ELEMENT_SIZE as isize,
        RowPitch = cl_h::CL_IMAGE_ROW_PITCH as isize,
        SlicePitch = cl_h::CL_IMAGE_SLICE_PITCH as isize,
        Width = cl_h::CL_IMAGE_WIDTH as isize,
        Height = cl_h::CL_IMAGE_HEIGHT as isize,
        Depth = cl_h::CL_IMAGE_DEPTH as isize,
        ArraySize = cl_h::CL_IMAGE_ARRAY_SIZE as isize,
        Buffer = cl_h::CL_IMAGE_BUFFER as isize,
        NumMipLevels = cl_h::CL_IMAGE_NUM_MIP_LEVELS as isize,
        NumSamples = cl_h::CL_IMAGE_NUM_SAMPLES as isize,
    }
}


enum_from_primitive! {
    /// cl_addressing_mode
    #[repr(C)]
    #[derive(Clone, Copy, Debug, PartialEq)]
    pub enum AddressingMode {
        None = cl_h::CL_ADDRESS_NONE as isize,
        ClampToEdge = cl_h::CL_ADDRESS_CLAMP_TO_EDGE as isize,
        Clamp = cl_h::CL_ADDRESS_CLAMP as isize,
        Repeat = cl_h::CL_ADDRESS_REPEAT as isize,
        MirroredRepeat = cl_h::CL_ADDRESS_MIRRORED_REPEAT as isize,
    }
}


enum_from_primitive! {
    /// cl_filter_mode
    #[repr(C)]
    #[derive(Clone, Copy, Debug, PartialEq)]
    pub enum FilterMode {
        Nearest = cl_h::CL_FILTER_NEAREST as isize,
        Linear = cl_h::CL_FILTER_LINEAR as isize,
    }
}


enum_from_primitive! {
    /// cl_sampler_info
    #[repr(C)]
    #[derive(Clone, Copy, Debug, PartialEq)]
    pub enum SamplerInfo {
        ReferenceCount = cl_h::CL_SAMPLER_REFERENCE_COUNT as isize,
        Context = cl_h::CL_SAMPLER_CONTEXT as isize,
        NormalizedCoords = cl_h::CL_SAMPLER_NORMALIZED_COORDS as isize,
        AddressingMode = cl_h::CL_SAMPLER_ADDRESSING_MODE as isize,
        FilterMode = cl_h::CL_SAMPLER_FILTER_MODE as isize,
    }
}


enum_from_primitive! {
    /// cl_program_info
    #[repr(C)]
    #[derive(Clone, Copy, Debug, PartialEq)]
    pub enum ProgramInfo {
        ReferenceCount = cl_h::CL_PROGRAM_REFERENCE_COUNT as isize,
        Context = cl_h::CL_PROGRAM_CONTEXT as isize,
        NumDevices = cl_h::CL_PROGRAM_NUM_DEVICES as isize,
        Devices = cl_h::CL_PROGRAM_DEVICES as isize,
        Source = cl_h::CL_PROGRAM_SOURCE as isize,
        BinarySizes = cl_h::CL_PROGRAM_BINARY_SIZES as isize,
        Binaries = cl_h::CL_PROGRAM_BINARIES as isize,
        NumKernels = cl_h::CL_PROGRAM_NUM_KERNELS as isize,
        KernelNames = cl_h::CL_PROGRAM_KERNEL_NAMES as isize,
    }
}


enum_from_primitive! {
    /// cl_program_build_info
    #[repr(C)]
    #[derive(Clone, Copy, Debug, PartialEq)]
    pub enum ProgramBuildInfo {
        BuildStatus = cl_h::CL_PROGRAM_BUILD_STATUS as isize,
        BuildOptions = cl_h::CL_PROGRAM_BUILD_OPTIONS as isize,
        BuildLog = cl_h::CL_PROGRAM_BUILD_LOG as isize,
        BinaryType = cl_h::CL_PROGRAM_BINARY_TYPE as isize,
    }
}



enum_from_primitive! {
    /// cl_build_status
    #[repr(C)]
    #[derive(Clone, Copy, Debug, PartialEq)]
    pub enum ProgramBuildStatus {
        Success = cl_h::CL_BUILD_SUCCESS as isize,
        None = cl_h::CL_BUILD_NONE as isize,
        Error = cl_h::CL_BUILD_ERROR as isize,
        InProgress = cl_h::CL_BUILD_IN_PROGRESS as isize,
    }
}


enum_from_primitive! {
    /// cl_kernel_info
    #[repr(C)]
    #[derive(Clone, Copy, Debug, PartialEq)]
    pub enum KernelInfo {
        FunctionName = cl_h::CL_KERNEL_FUNCTION_NAME as isize,
        NumArgs = cl_h::CL_KERNEL_NUM_ARGS as isize,
        ReferenceCount = cl_h::CL_KERNEL_REFERENCE_COUNT as isize,
        Context = cl_h::CL_KERNEL_CONTEXT as isize,
        Program = cl_h::CL_KERNEL_PROGRAM as isize,
        Attributes = cl_h::CL_KERNEL_ATTRIBUTES as isize,
    }
}


enum_from_primitive! {
    /// cl_kernel_arg_info
    #[repr(C)]
    #[derive(Clone, Copy, Debug, PartialEq)]
    pub enum KernelArgInfo {
        AddressQualifier = cl_h::CL_KERNEL_ARG_ADDRESS_QUALIFIER as isize,
        AccessQualifier = cl_h::CL_KERNEL_ARG_ACCESS_QUALIFIER as isize,
        TypeName = cl_h::CL_KERNEL_ARG_TYPE_NAME as isize,
        TypeQualifier = cl_h::CL_KERNEL_ARG_TYPE_QUALIFIER as isize,
        Name = cl_h::CL_KERNEL_ARG_NAME as isize,
    }
}


enum_from_primitive! {
    /// cl_kernel_arg_address_qualifier
    #[repr(C)]
    #[derive(Clone, Copy, Debug, PartialEq)]
    pub enum KernelArgAddressQualifier {
        Global = cl_h::CL_KERNEL_ARG_ADDRESS_GLOBAL as isize,
        Local = cl_h::CL_KERNEL_ARG_ADDRESS_LOCAL as isize,
        Constant = cl_h::CL_KERNEL_ARG_ADDRESS_CONSTANT as isize,
        Private = cl_h::CL_KERNEL_ARG_ADDRESS_PRIVATE as isize,
    }
}


enum_from_primitive! {
    /// cl_kernel_arg_access_qualifier
    #[repr(C)]
    #[derive(Clone, Copy, Debug, PartialEq)]
    pub enum KernelArgAccessQualifier {
        ReadOnly = cl_h::CL_KERNEL_ARG_ACCESS_READ_ONLY as isize,
        WriteOnly = cl_h::CL_KERNEL_ARG_ACCESS_WRITE_ONLY as isize,
        ReadWrite = cl_h::CL_KERNEL_ARG_ACCESS_READ_WRITE as isize,
        None = cl_h::CL_KERNEL_ARG_ACCESS_NONE as isize,
     }
}


enum_from_primitive! {
    /// cl_kernel_work_group_info
    ///
    /// [NOTE] PrivateMemSize: If device is not a custom device or kernel is not a built-in
    /// kernel, clGetKernelArgInfo returns the error CL_INVALID_VALUE:
    #[repr(C)]
    #[derive(Clone, Copy, Debug, PartialEq)]
    pub enum KernelWorkGroupInfo {
        WorkGroupSize = cl_h::CL_KERNEL_WORK_GROUP_SIZE as isize,
        CompileWorkGroupSize = cl_h::CL_KERNEL_COMPILE_WORK_GROUP_SIZE as isize,
        LocalMemSize = cl_h::CL_KERNEL_LOCAL_MEM_SIZE as isize,
        PreferredWorkGroupSizeMultiple = cl_h::CL_KERNEL_PREFERRED_WORK_GROUP_SIZE_MULTIPLE as isize,
        PrivateMemSize = cl_h::CL_KERNEL_PRIVATE_MEM_SIZE as isize,
        GlobalWorkSize = cl_h::CL_KERNEL_GLOBAL_WORK_SIZE as isize,
    }
}


enum_from_primitive! {
    /// cl_event_info
    #[repr(C)]
    #[derive(Clone, Copy, Debug, PartialEq)]
    pub enum EventInfo {
        CommandQueue = cl_h::CL_EVENT_COMMAND_QUEUE as isize,
        CommandType = cl_h::CL_EVENT_COMMAND_TYPE as isize,
        ReferenceCount = cl_h::CL_EVENT_REFERENCE_COUNT as isize,
        CommandExecutionStatus = cl_h::CL_EVENT_COMMAND_EXECUTION_STATUS as isize,
        Context = cl_h::CL_EVENT_CONTEXT as isize,
    }
}


enum_from_primitive! {
    /// cl_command_type
    #[repr(C)]
    #[derive(Clone, Copy, Debug, PartialEq)]
    pub enum CommandType {
        NdrangeKernel = cl_h::CL_COMMAND_NDRANGE_KERNEL as isize,
        Task = cl_h::CL_COMMAND_TASK as isize,
        NativeKernel = cl_h::CL_COMMAND_NATIVE_KERNEL as isize,
        ReadBuffer = cl_h::CL_COMMAND_READ_BUFFER as isize,
        WriteBuffer = cl_h::CL_COMMAND_WRITE_BUFFER as isize,
        CopyBuffer = cl_h::CL_COMMAND_COPY_BUFFER as isize,
        ReadImage = cl_h::CL_COMMAND_READ_IMAGE as isize,
        WriteImage = cl_h::CL_COMMAND_WRITE_IMAGE as isize,
        CopyImage = cl_h::CL_COMMAND_COPY_IMAGE as isize,
        CopyImageToBuffer = cl_h::CL_COMMAND_COPY_IMAGE_TO_BUFFER as isize,
        CopyBufferToImage = cl_h::CL_COMMAND_COPY_BUFFER_TO_IMAGE as isize,
        MapBuffer = cl_h::CL_COMMAND_MAP_BUFFER as isize,
        MapImage = cl_h::CL_COMMAND_MAP_IMAGE as isize,
        UnmapMemObject = cl_h::CL_COMMAND_UNMAP_MEM_OBJECT as isize,
        Marker = cl_h::CL_COMMAND_MARKER as isize,
        AcquireGlObjects = cl_h::CL_COMMAND_ACQUIRE_GL_OBJECTS as isize,
        ReleaseGlObjects = cl_h::CL_COMMAND_RELEASE_GL_OBJECTS as isize,
        ReadBufferRect = cl_h::CL_COMMAND_READ_BUFFER_RECT as isize,
        WriteBufferRect = cl_h::CL_COMMAND_WRITE_BUFFER_RECT as isize,
        CopyBufferRect = cl_h::CL_COMMAND_COPY_BUFFER_RECT as isize,
        User = cl_h::CL_COMMAND_USER as isize,
        Barrier = cl_h::CL_COMMAND_BARRIER as isize,
        MigrateMemObjects = cl_h::CL_COMMAND_MIGRATE_MEM_OBJECTS as isize,
        FillBuffer = cl_h::CL_COMMAND_FILL_BUFFER as isize,
        FillImage = cl_h::CL_COMMAND_FILL_IMAGE as isize,
    }
}


enum_from_primitive! {
    /// command execution status
    #[repr(C)]
    #[derive(Clone, Copy, Debug, PartialEq)]
    pub enum CommandExecutionStatus {
        Complete = cl_h::CL_COMPLETE as isize,
        Running = cl_h::CL_RUNNING as isize,
        Submitted = cl_h::CL_SUBMITTED as isize,
        Queued = cl_h::CL_QUEUED as isize,
    }
}


enum_from_primitive! {
    /// cl_buffer_create_type
    #[repr(C)]
    #[derive(Clone, Copy, Debug, PartialEq)]
    pub enum BufferCreateType {
        Region = cl_h::CL_BUFFER_CREATE_TYPE_REGION as isize,
        __DUMMY,
    }
}


enum_from_primitive! {
    /// cl_profiling_info
    #[repr(C)]
    #[derive(Clone, Copy, Debug, PartialEq)]
    pub enum ProfilingInfo {
        Queued = cl_h::CL_PROFILING_COMMAND_QUEUED as isize,
        Submit = cl_h::CL_PROFILING_COMMAND_SUBMIT as isize,
        Start = cl_h::CL_PROFILING_COMMAND_START as isize,
        End = cl_h::CL_PROFILING_COMMAND_END as isize,
    }
}<|MERGE_RESOLUTION|>--- conflicted
+++ resolved
@@ -635,10 +635,7 @@
     }
 }
 
-<<<<<<< HEAD
-=======
 // [TODO]: Do proper auto-detection of available OpenGL context type.
->>>>>>> a943781c
 #[cfg(target_os = "macos")]
 const CL_CGL_SHAREGROUP_KHR_OS_SPECIFIC: isize = ffi::CL_CONTEXT_PROPERTY_USE_CGL_SHAREGROUP_APPLE;
 #[cfg(not(target_os = "macos"))]
