--- conflicted
+++ resolved
@@ -257,7 +257,6 @@
     }
 }
 
-
 bitflags! {
     /// cl_device_fp_config - bitfield
     pub flags DeviceFpConfig: u64 {
@@ -290,7 +289,6 @@
     }
 }
 
-
 bitflags! {
     /// cl_device_affinity_domain
     pub flags DeviceAffinityDomain: u64 {
@@ -302,7 +300,6 @@
         const DEVICE_AFFINITY_DOMAIN_NEXT_PARTITIONABLE = 1 << 5,
     }
 }
-
 
 bitflags! {
     /// cl_mem_flags - bitfield
@@ -326,7 +323,6 @@
     }
 }
 
-
 bitflags! {
     /// cl_mem_migration_flags - bitfield
     pub flags MemMigrationFlags: u64 {
@@ -334,7 +330,6 @@
         const MIGRATE_MEM_OBJECT_CONTENT_UNDEFINED = 1 << 1,
     }
 }
-
 
 bitflags! {
     /// cl_map_flags - bitfield
@@ -345,26 +340,15 @@
     }
 }
 
-
 bitflags! {
-<<<<<<< HEAD
 	/// cl_program_binary_type
     pub flags ProgramBinaryType: u32 {
 		const PROGRAM_BINARY_TYPE_NONE = 0x0,
 		const PROGRAM_BINARY_TYPE_COMPILED_OBJECT = 0x1,
 		const PROGRAM_BINARY_TYPE_LIBRARY = 0x2,
 		const PROGRAM_BINARY_TYPE_EXECUTABLE = 0x4,
-=======
-    /// cl_program_binary_type
-    pub flags ProgramBinaryType: u64 {
-        const PROGRAM_BINARY_TYPE_NONE = 0x0,
-        const PROGRAM_BINARY_TYPE_COMPILED_OBJECT = 0x1,
-        const PROGRAM_BINARY_TYPE_LIBRARY = 0x2,
-        const PROGRAM_BINARY_TYPE_EXECUTABLE = 0x4,
->>>>>>> e67a814b
-    }
-}
-
+    }
+}
 
 bitflags! {
     /// cl_kernel_arg_type_qualifer
