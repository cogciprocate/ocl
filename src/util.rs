//! Utility and debugging functions.
//!
//! Largely untested.
//!
//! ## Stability
//!
//! Printing functions may be moved/renamed/removed at any time.
use std::ops::Range;
use std::mem;
use std::ptr;
use std::iter;
use num::{Integer, FromPrimitive};
use rand;
use rand::distributions::{IndependentSample, Range as RandRange};
use error::{Result as OclResult, Error as OclError};

use core::{OclPrm, OclScl};

// =============================================================================
// ================================= MACROS ====================================
// =============================================================================

// /// `print!` with all the glorious colors of the the ANSI rainbow.
// ///
// /// Watch out for the leprechaun at the end of that rainbow. Seriously.
// ///
// /// #### Usage
// ///
// /// `printc!(yellow: "Number of banana peels on head: {}", hat_height);`
// ///
// /// See [`colorify!` docs](/ocl/ocl/macro.colorify!.html)
// /// for a current list of colors.
// #[macro_export]
// macro_rules! printc {
//     ($c:ident: $fmt:expr) => ( print!(colorify!($c: $fmt)) );
//     ($c:ident: $fmt:expr, $($arg:tt)*) => ( print!(colorify!($c: $fmt), $($arg)*) );
// }

// /// `println!` with color.
// ///
// /// #### Usage
// ///
// /// `printlnc!(orange: "Number of baggies filled while walking dogs: {}", bag_count);`
// ///
// /// See [`colorify!` docs](/ocl/ocl/macro.colorify!.html)
// /// for a current list of colors.
// #[macro_export]
// macro_rules! printlnc {
//     ($c:ident: $fmt:expr) => ( print!(concat!(colorify!($c: $fmt), "\n")) );
//     ($c:ident: $fmt:expr, $($arg:tt)*) => ( print!(concat!(colorify!($c: $fmt), "\n"), $($arg)*) );
// }

// /// Adds color to a formatting literal.
// ///
// /// #### Usage
// ///
// /// `writeln!(fmtr, colorify!(red: "Number of zombies killed: {}"), zombie_kills);`
// ///
// #[macro_export]
// macro_rules! colorify {
//     (default: $s:expr) => ( concat!("\x1b[0m", $s, "\x1b[0m") );
//     (red: $s:expr) => ( concat!("\x1b[31m", $s, "\x1b[0m") );
//     (red_bold: $s:expr) => ( concat!("\x1b[1;31m", $s, "\x1b[0m") );
//     (green: $s:expr) => ( concat!("\x1b[32m", $s, "\x1b[0m") );
//     (green_bold: $s:expr) => ( concat!("\x1b[1;32m", $s, "\x1b[0m") );
//     (orange: $s:expr) => ( concat!("\x1b[33m", $s, "\x1b[0m") );
//     (yellow_bold: $s:expr) => ( concat!("\x1b[1;33m", $s, "\x1b[0m") );
//     (blue: $s:expr) => ( concat!("\x1b[34m", $s, "\x1b[0m") );
//     (blue_bold: $s:expr) => ( concat!("\x1b[1;34m", $s, "\x1b[0m") );
//     (purple: $s:expr) => ( concat!("\x1b[35m", $s, "\x1b[0m") );
//     (purple_bold: $s:expr) => ( concat!("\x1b[1;35m", $s, "\x1b[0m") );
//     (cyan: $s:expr) => ( concat!("\x1b[36m", $s, "\x1b[0m") );
//     (cyan_bold: $s:expr) => ( concat!("\x1b[1;36m", $s, "\x1b[0m") );
//     (light_grey: $s:expr) => ( concat!("\x1b[37m", $s, "\x1b[0m") );
//     (white_bold: $s:expr) => ( concat!("\x1b[1;37m", $s, "\x1b[0m") );
//     (dark_grey: $s:expr) => ( concat!("\x1b[90m", $s, "\x1b[0m") );
//     (dark_grey_bold: $s:expr) => ( concat!("\x1b[1;90m", $s, "\x1b[0m") );
//     (peach: $s:expr) => ( concat!("\x1b[91m", $s, "\x1b[0m") );
//     (peach_bold: $s:expr) => ( concat!("\x1b[1;91m", $s, "\x1b[0m") );
//     (lime: $s:expr) => ( concat!("\x1b[92m", $s, "\x1b[0m") );
//     (lime_bold: $s:expr) => ( concat!("\x1b[1;92m", $s, "\x1b[0m") );
//     (yellow: $s:expr) => ( concat!("\x1b[93m", $s, "\x1b[0m") );
//     (yellow_bold2: $s:expr) => ( concat!("\x1b[1;93m", $s, "\x1b[0m") );
//     (royal_blue: $s:expr) => ( concat!("\x1b[94m", $s, "\x1b[0m") );
//     (royal_blue_bold: $s:expr) => ( concat!("\x1b[1;94m", $s, "\x1b[0m") );
//     (magenta: $s:expr) => ( concat!("\x1b[95m", $s, "\x1b[0m") );
//     (magenta_bold: $s:expr) => ( concat!("\x1b[1;95m", $s, "\x1b[0m") );
//     (teal: $s:expr) => ( concat!("\x1b[96m", $s, "\x1b[0m") );
//     (teal_bold: $s:expr) => ( concat!("\x1b[1;96m", $s, "\x1b[0m") );
//     (white: $s:expr) => ( concat!("\x1b[97m", $s, "\x1b[0m") );
//     (white_bold2: $s:expr) => ( concat!("\x1b[1;97m", $s, "\x1b[0m") );
// }

// #[macro_export]
// macro_rules! printy {
//     ($fmt:expr) => ( print!(yellowify!($fmt)) );
//     ($fmt:expr, $($arg:tt)*) => ( print!(yellowify!($fmt), $($arg)*) );
// }

// #[macro_export]
// macro_rules! yellowify {
//     ($s:expr) => (concat!("\x1b[93m", $s, "\x1b[0m"));
// }

// =============================================================================
// ================================ STATICS ====================================
// =============================================================================

pub mod colors {
    pub static TAB: &'static str = "    ";

    pub static C_DEFAULT: &'static str = "\x1b[0m";
    pub static C_UNDER: &'static str = "\x1b[1m";

    // 30–37
    pub static C_RED: &'static str = "\x1b[31m";
    pub static C_BRED: &'static str = "\x1b[1;31m";
    pub static C_GRN: &'static str = "\x1b[32m";
    pub static C_BGRN: &'static str = "\x1b[1;32m";
    pub static C_ORA: &'static str = "\x1b[33m";
    pub static C_DBL: &'static str = "\x1b[34m";
    pub static C_PUR: &'static str = "\x1b[35m";
    pub static C_CYA: &'static str = "\x1b[36m";
    pub static C_LGR: &'static str = "\x1b[37m";
    // [ADDME] 38: Extended Colors
    // pub static C_EXT38: &'static str = "\x1b[38m";
    pub static C_DFLT: &'static str = "\x1b[39m";

    // 90-97
    pub static C_DGR: &'static str = "\x1b[90m";
    pub static C_LRD: &'static str = "\x1b[91m";
    pub static C_YEL: &'static str = "\x1b[93m";
    pub static C_BLU: &'static str = "\x1b[94m";
    pub static C_LBL: &'static str = "\x1b[94m";
    pub static C_MAG: &'static str = "\x1b[95m";
    // [ADDME] 38: Extended Colors
    // pub static C_EXT38: &'static str = "\x1b[38m";

    pub static BGC_DEFAULT: &'static str = "\x1b[49m";
    pub static BGC_GRN: &'static str = "\x1b[42m";
    pub static BGC_PUR: &'static str = "\x1b[45m";
    pub static BGC_LGR: &'static str = "\x1b[47m";
    pub static BGC_DGR: &'static str = "\x1b[100m";
}


// =============================================================================
// =========================== UTILITY FUNCTIONS ===============================
// =============================================================================

/// Copies a byte slice to a new `u32`.
///
/// ### Stability
///
/// May depricate in favor of `bytes_to`
///
pub fn bytes_to_u32(bytes: &[u8]) -> u32 {
    debug_assert!(bytes.len() == 4);

    bytes[0] as u32 | ((bytes[1] as u32) << 8) | ((bytes[2] as u32) << 16) | ((bytes[3] as u32) << 24)
}

/// Converts a vector of bytes into a value of arbitrary type.
///
/// ### Safety
///
/// Roughly equivalent to a weekend in Tijuana.
///
// [NOTE]: Not sure this is the best or simplest way to do this but whatever.
// Would be nice to not even have to copy anything and just basically
// transmute the vector into the result type. [TODO]: Fiddle with this
// at some point.
//
pub unsafe fn bytes_into<T>(vec: Vec<u8>) -> T {
    // let byte_count = mem::size_of::<u8>() * vec.len();
    // assert_eq!(mem::size_of::<T>(), vec.len());
<<<<<<< HEAD
    assert!(mem::size_of::<T>() == vec.len(),
            "The size of the source byte vector ({} bytes) \
        does not match the size of the destination type ({} bytes).",
            vec.len(),
            mem::size_of::<T>());
=======
    assert!(mem::size_of::<T>() == vec.len(), "The size of the source byte vector ({} bytes) \
        does not match the size of the destination type ({} bytes).", vec.len(),
        mem::size_of::<T>());
>>>>>>> 1524c98b

    let mut new_val: T = mem::uninitialized();

    ptr::copy(vec.as_ptr(), &mut new_val as *mut _ as *mut u8, vec.len());

    new_val
}

/// Copies a slice of bytes to a new value of arbitrary type.
///
/// ### Safety
///
/// You may want to wear a helmet.
///
pub unsafe fn bytes_to<T>(bytes: &[u8]) -> T {
<<<<<<< HEAD
    assert!(mem::size_of::<T>() == bytes.len(),
            "The size of the source byte slice ({} bytes) \
        does not match the size of the destination type ({} bytes).",
            bytes.len(),
            mem::size_of::<T>());
=======
    assert!(mem::size_of::<T>() == bytes.len(), "The size of the source byte slice ({} bytes) \
        does not match the size of the destination type ({} bytes).", bytes.len(),
        mem::size_of::<T>());
>>>>>>> 1524c98b

    let mut new_val: T = mem::uninitialized();

    ptr::copy(bytes.as_ptr(), &mut new_val as *mut _ as *mut u8, bytes.len());

    new_val
}

/// Converts a vector of bytes into a vector of arbitrary type.
///
/// ### Safety
///
/// Ummm... Say what?
///
/// TODO: Consider using `alloc::heap::reallocate_inplace` equivalent.
///
pub unsafe fn bytes_into_vec<T>(mut vec: Vec<u8>) -> Vec<T> {
    debug_assert!(vec.len() % mem::size_of::<T>() == 0);
    let new_len = vec.len() / mem::size_of::<T>();
    let new_cap = vec.capacity() / mem::size_of::<T>();
    let ptr = vec.as_mut_ptr();
    mem::forget(vec);
    let mut new_vec: Vec<T> = Vec::from_raw_parts(ptr as *mut T, new_len, new_cap);
    new_vec.shrink_to_fit();
    new_vec
}

/// Copies a slice of bytes into a vector of arbitrary type.
///
/// ### Safety
///
/// Negative.
///
pub unsafe fn bytes_to_vec<T>(bytes: &[u8]) -> Vec<T> {
    debug_assert!(bytes.len() % mem::size_of::<T>() == 0);
    let new_len = bytes.len() / mem::size_of::<T>();
    let mut new_vec: Vec<T> = Vec::with_capacity(new_len);
    ptr::copy(bytes.as_ptr(), new_vec.as_mut_ptr() as *mut _ as *mut u8, bytes.len());
    new_vec.set_len(new_len);
    new_vec
}


/// [UNTESTED] Copies an arbitrary primitive or struct into core bytes.
///
/// ### Depth
///
/// This is not a deep copy, will only copy the surface of primitives, structs,
/// etc. Not 100% sure about what happens with other types but should copy
/// everything zero levels deep.
///
/// ### Endianness
///
/// 98% sure (speculative) this will always be correct due to the driver
/// automatically taking it into account.
///
/// ### Safety
///
/// Don't ask.
///
/// [FIXME]: Evaluate the ins and outs of this and lock this down a bit.
pub unsafe fn into_bytes<T>(val: T) -> Vec<u8> {
    // let big_endian = false;
    let size = mem::size_of::<T>();
    let mut new_vec: Vec<u8> = iter::repeat(0).take(size).collect();

    ptr::copy(&val as *const _ as *const u8, new_vec.as_mut_ptr(), size);

    // if big_endian {
    //     new_vec = new_vec.into_iter().rev().collect();
    // }

    new_vec
}

/// Pads `len` to make it evenly divisible by `incr`.
pub fn padded_len(len: usize, incr: usize) -> usize {
    let len_mod = len % incr;

    if len_mod == 0 {
        len
    } else {
        let pad = incr - len_mod;
        let padded_len = len + pad;
        debug_assert_eq!(padded_len % incr, 0);
        padded_len
    }
}

/// Batch removes elements from a vector using a list of indices to remove.
///
/// Will create a new vector and do a streamlined rebuild if
/// `remove_list.len()` > `rebuild_threshold`. Threshold should typically be
/// set very low (less than probably 5 or 10) as it's expensive to remove one
/// by one.
///
/// ### Safety
///
/// Should be perfectly safe, just need to test it a bit.
///
pub fn vec_remove_rebuild<T: Clone + Copy>(orig_vec: &mut Vec<T>,
                                           remove_list: &[usize],
                                           rebuild_threshold: usize)
                                           -> OclResult<()> {
    if remove_list.len() > orig_vec.len() {
        return OclError::err("ocl::util::vec_remove_rebuild: Remove list is longer than source
            vector.");
    }
    let orig_len = orig_vec.len();

    // If the list is below threshold
    if remove_list.len() <= rebuild_threshold {
        for &idx in remove_list.iter().rev() {
            if idx < orig_len {
                orig_vec.remove(idx);
            } else {
                return OclError::err(format!("ocl::util::remove_rebuild_vec: 'remove_list' contains
                at least one out of range index: [{}] ('orig_vec.len()': {}).",
                                             idx,
                                             orig_len));
            }
        }
    } else {
        unsafe {
            let mut remove_markers: Vec<bool> = iter::repeat(true).take(orig_len).collect();

            // Build a sparse list of which elements to remove:
            for &idx in remove_list.iter() {
                if idx < orig_len {
                    *remove_markers.get_unchecked_mut(idx) = false;
                } else {
                    return OclError::err(format!("ocl::util::remove_rebuild_vec: 'remove_list' contains
                    at least one out of range index: [{}] ('orig_vec.len()': {}).",
                                                 idx,
                                                 orig_len));
                }
            }

            let mut new_len = 0usize;

            // Iterate through remove_markers and orig_vec, pushing when the marker is false:
            for idx in 0..orig_len {
                if *remove_markers.get_unchecked(idx) {
                    *orig_vec.get_unchecked_mut(new_len) = *orig_vec.get_unchecked(idx);
                    new_len += 1;
                }
            }

            debug_assert_eq!(new_len, orig_len - remove_list.len());
            orig_vec.set_len(new_len);
        }
    }

    Ok(())
}

/// Wraps (`%`) each value in the list `vals` if it equals or exceeds `val_n`.
pub fn wrap_vals<T: OclPrm + Integer>(vals: &[T], val_n: T) -> Vec<T> {
    vals.iter().map(|&v| v % val_n).collect()
}



/// Returns a vector with length `size` containing random values in the (half-open)
/// range `[vals.0, vals.1)`.
pub fn scrambled_vec<T: OclScl>(vals: (T, T), size: usize) -> Vec<T> {
    assert!(size > 0, "\nbuffer::shuffled_vec(): Vector size must be greater than zero.");
    assert!(vals.0 < vals.1,
            "\nbuffer::shuffled_vec(): Minimum value must be less than maximum.");
    let mut rng = rand::weak_rng();
    let range = RandRange::new(vals.0, vals.1);

    (0..size).map(|_| range.ind_sample(&mut rng)).take(size as usize).collect()
}

/// Returns a vector with length `size` which is first filled with each integer value
/// in the (inclusive) range `[vals.0, vals.1]`. If `size` is greater than the
/// number of integers in the aforementioned range, the integers will repeat. After
/// being filled with `size` values, the vector is shuffled and the order of its
/// values is randomized.
pub fn shuffled_vec<T: OclScl>(vals: (T, T), size: usize) -> Vec<T> {
    let mut vec: Vec<T> = Vec::with_capacity(size);
    assert!(size > 0, "\nbuffer::shuffled_vec(): Vector size must be greater than zero.");
    assert!(vals.0 < vals.1,
            "\nbuffer::shuffled_vec(): Minimum value must be less than maximum.");
    let min = vals.0.to_i64().expect("\nbuffer::shuffled_vec(), min");
    let max = vals.1.to_i64().expect("\nbuffer::shuffled_vec(), max") + 1;
    let mut range = (min..max).cycle();

    for _ in 0..size {
        vec.push(FromPrimitive::from_i64(range.next().expect("\nbuffer::shuffled_vec(), range"))
            .expect("\nbuffer::shuffled_vec(), from_usize"));
    }

    shuffle(&mut vec);
    vec
}


/// Shuffles the values in a vector using a single pass of Fisher-Yates with a
/// weak (not cryptographically secure) random number generator.
pub fn shuffle<T: OclScl>(vec: &mut [T]) {
    let len = vec.len();
    let mut rng = rand::weak_rng();
    let mut ridx: usize;
    let mut tmp: T;

    for i in 0..len {
        ridx = RandRange::new(i, len).ind_sample(&mut rng);
        tmp = vec[i];
        vec[i] = vec[ridx];
        vec[ridx] = tmp;
    }
}


// /// Converts a length in `T` to a size in bytes.
// #[inline]
// pub fn len_to_size<T>(len: usize) -> usize {
//     len * mem::size_of::<T>()
// }

// /// Converts lengths in `T` to sizes in bytes for a `[usize; 3]`.
// #[inline]
// pub fn len3_to_size3<T>(lens: [usize; 3]) -> [usize; 3] {
//     [len_to_size::<T>(lens[0]), len_to_size::<T>(lens[1]), len_to_size::<T>(lens[2])]
// }

// /// Converts lengths in `T` to sizes in bytes for a `&[usize]`.
// pub fn lens_to_sizes<T>(lens: &[usize]) -> Vec<usize> {
//     lens.iter().map(|len| len * mem::size_of::<T>()).collect()
// }

// =============================================================================
// =========================== PRINTING FUNCTIONS ==============================
// =============================================================================

/// Does what is says it's gonna.
pub fn print_bytes_as_hex(bytes: &[u8]) {
    print!("0x");

    for &byte in bytes.iter() {
        print!("{:x}", byte);
    }
}


#[allow(unused_assignments, unused_variables)]
/// [UNSTABLE]: MAY BE REMOVED AT ANY TIME
/// Prints a vector to stdout. Used for debugging.
pub fn print_slice<T: OclScl>(vec: &[T],
                              every: usize,
                              val_range: Option<(T, T)>,
                              idx_range: Option<Range<usize>>,
                              show_zeros: bool) {
    print!("{cdgr}[{cg}{}{cdgr}/{}",
           vec.len(),
           every,
           cg = colors::C_GRN,
           cdgr = colors::C_DGR);

    let (vr_start, vr_end) = match val_range {
        Some(vr) => {
            print!(";({}-{})", vr.0, vr.1);
            vr
        }

        None => (Default::default(), Default::default()),
    };

    let (ir_start, ir_end) = match idx_range {
        Some(ref ir) => {
            print!(";[{}..{}]", ir.start, ir.end);
            (ir.start, ir.end)
        }

        None => (0usize, 0usize),
    };

    print!( "]:{cd} ", cd = colors::C_DEFAULT,);

    let mut ttl_nz = 0usize;
    let mut ttl_ir = 0usize;
    let mut within_idx_range = true;
    let mut within_val_range = true;
    let mut hi: T = vr_start;
    let mut lo: T = vr_end;
    let mut sum: i64 = 0;
    let mut ttl_prntd: usize = 0;
    let len = vec.len();


    let mut color: &'static str = colors::C_DEFAULT;
    let mut prnt: bool = false;

    // Yes, this clusterfuck needs rewriting someday
    for (i, item) in vec.iter().enumerate() {

        prnt = false;

        if every != 0 {
            if i % every == 0 {
                prnt = true;
            } else {
                prnt = false;
            }
        }

        if idx_range.is_some() {
            let ir = idx_range.as_ref().expect("ocl::buffer::print_vec()");

            if i < ir_start || i >= ir_end {
                prnt = false;
                within_idx_range = false;
            } else {
                within_idx_range = true;
            }
        } else {
            within_idx_range = true;
        }

        if val_range.is_some() {
            if *item < vr_start || *item > vr_end {
                prnt = false;
                within_val_range = false;
            } else {
                if within_idx_range {
                    // if *item == Default::default() {
                    //     ttl_ir += 1;
                    // } else {
                    //     ttl_ir += 1;
                    // }
                    ttl_ir += 1;
                }

                within_val_range = true;
            }
        }

        if within_idx_range && within_val_range {
            sum += item.to_i64().expect("ocl::buffer::print_vec(): vec[i]");

<<<<<<< HEAD
            if vec[i] > hi {
                hi = vec[i]
            };

            if vec[i] < lo {
                lo = vec[i]
            };
=======
            if *item > hi { hi = *item };

            if *item < lo { lo = *item };
>>>>>>> 1524c98b

            if vec[i] != Default::default() {
                ttl_nz += 1usize;
                color = colors::C_ORA;
            } else if show_zeros {
                color = colors::C_DEFAULT;
            } else {
                prnt = false;
            }
        }

        if prnt {
            print!("{cg}[{cd}{}{cg}:{cc}{}{cg}]{cd}",
                   i,
                   vec[i],
                   cc = color,
                   cd = colors::C_DEFAULT,
                   cg = colors::C_DGR);
            ttl_prntd += 1;
        }
    }

    let mut anz: f32 = 0f32;
    let mut nz_pct: f32 = 0f32;

    let mut ir_pct: f32 = 0f32;
    let mut avg_ir: f32 = 0f32;

    if ttl_nz > 0 {
        anz = sum as f32 / ttl_nz as f32;
        nz_pct = (ttl_nz as f32 / len as f32) * 100f32;
        // print!( "[ttl_nz: {}, nz_pct: {:.0}%, len: {}]", ttl_nz, nz_pct, len);
    }

    if ttl_ir > 0 {
        avg_ir = sum as f32 / ttl_ir as f32;
        ir_pct = (ttl_ir as f32 / len as f32) * 100f32;
        // print!( "[ttl_nz: {}, nz_pct: {:.0}%, len: {}]", ttl_nz, nz_pct, len);
    }


    println!("{cdgr} ;(nz:{clbl}{}{cdgr}({clbl}{:.2}%{cdgr}),\
        ir:{clbl}{}{cdgr}({clbl}{:.2}%{cdgr}),hi:{},lo:{},anz:{:.2},prntd:{}){cd} ",
             ttl_nz,
             nz_pct,
             ttl_ir,
             ir_pct,
             hi,
             lo,
             anz,
             ttl_prntd,
             cd = colors::C_DEFAULT,
             clbl = colors::C_LBL,
             cdgr = colors::C_DGR);
}


pub fn print_simple<T: OclScl>(slice: &[T]) {
    print_slice(slice, 1, None, None, true);
}



pub fn print_val_range<T: OclScl>(slice: &[T], every: usize, val_range: Option<(T, T)>) {
    print_slice(slice, every, val_range, None, true);
}


#[cfg(test)]
mod tests {
    // use std::iter;

    #[test]
    fn remove_rebuild() {
        let mut primary_vals: Vec<u32> = (0..(2 << 18)).map(|v| v).collect();
        let orig_len = primary_vals.len();

        let mut bad_indices: Vec<usize> = Vec::<usize>::with_capacity(2 << 16);
        let mut idx = 0;

        // Mark every whateverth value 'bad':
        for &val in primary_vals.iter() {
            if (val % 19 == 0) || (val % 31 == 0) || (val % 107 == 0) {
                bad_indices.push(idx);
            }

            idx += 1;
        }

        println!("util::tests::remove_rebuild(): bad_indices: {}", bad_indices.len());

        // Remove the bad values:
        super::vec_remove_rebuild(&mut primary_vals, &bad_indices[..], 3).expect("util::tests::remove_rebuild()");

        // Check:
        for &val in primary_vals.iter() {
            if (val % 19 == 0) || (val % 31 == 0) || (val % 107 == 0) {
                panic!("util::tests::remove_rebuild(): Value: '{}' found in list!", val);
            }
        }

        assert_eq!(orig_len, primary_vals.len() + bad_indices.len());
    }
}<|MERGE_RESOLUTION|>--- conflicted
+++ resolved
@@ -174,17 +174,9 @@
 pub unsafe fn bytes_into<T>(vec: Vec<u8>) -> T {
     // let byte_count = mem::size_of::<u8>() * vec.len();
     // assert_eq!(mem::size_of::<T>(), vec.len());
-<<<<<<< HEAD
-    assert!(mem::size_of::<T>() == vec.len(),
-            "The size of the source byte vector ({} bytes) \
-        does not match the size of the destination type ({} bytes).",
-            vec.len(),
-            mem::size_of::<T>());
-=======
     assert!(mem::size_of::<T>() == vec.len(), "The size of the source byte vector ({} bytes) \
         does not match the size of the destination type ({} bytes).", vec.len(),
         mem::size_of::<T>());
->>>>>>> 1524c98b
 
     let mut new_val: T = mem::uninitialized();
 
@@ -200,17 +192,9 @@
 /// You may want to wear a helmet.
 ///
 pub unsafe fn bytes_to<T>(bytes: &[u8]) -> T {
-<<<<<<< HEAD
-    assert!(mem::size_of::<T>() == bytes.len(),
-            "The size of the source byte slice ({} bytes) \
-        does not match the size of the destination type ({} bytes).",
-            bytes.len(),
-            mem::size_of::<T>());
-=======
     assert!(mem::size_of::<T>() == bytes.len(), "The size of the source byte slice ({} bytes) \
         does not match the size of the destination type ({} bytes).", bytes.len(),
         mem::size_of::<T>());
->>>>>>> 1524c98b
 
     let mut new_val: T = mem::uninitialized();
 
@@ -553,19 +537,9 @@
         if within_idx_range && within_val_range {
             sum += item.to_i64().expect("ocl::buffer::print_vec(): vec[i]");
 
-<<<<<<< HEAD
-            if vec[i] > hi {
-                hi = vec[i]
-            };
-
-            if vec[i] < lo {
-                lo = vec[i]
-            };
-=======
             if *item > hi { hi = *item };
 
             if *item < lo { lo = *item };
->>>>>>> 1524c98b
 
             if vec[i] != Default::default() {
                 ttl_nz += 1usize;
